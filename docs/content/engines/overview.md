---
title: "Overview"
weight: 1
type: docs
aliases:
- /engines/overview.html
---
<!--
Licensed to the Apache Software Foundation (ASF) under one
or more contributor license agreements.  See the NOTICE file
distributed with this work for additional information
regarding copyright ownership.  The ASF licenses this file
to you under the Apache License, Version 2.0 (the
"License"); you may not use this file except in compliance
with the License.  You may obtain a copy of the License at

  http://www.apache.org/licenses/LICENSE-2.0

Unless required by applicable law or agreed to in writing,
software distributed under the License is distributed on an
"AS IS" BASIS, WITHOUT WARRANTIES OR CONDITIONS OF ANY
KIND, either express or implied.  See the License for the
specific language governing permissions and limitations
under the License.
-->

# Overview

Paimon not only supports Flink SQL writes and queries natively,
but also provides queries from other popular engines, such as
Apache Spark and Apache Hive.

## Compatibility Matrix

| Engine | Version | Feature | Read Pushdown |
|---|---|---|---|
| Flink | 1.16/1.15/1.14 | batch/streaming read, batch/streaming write, create/drop table, create/drop database | Projection, Filter |
| Hive      | 3.1/2.3/2.2/2.1/2.1 CDH 6.3 | batch read | Projection, Filter |
| Spark     | 3.3/3.2/3.1 | batch read, batch write, create/drop table, create/drop database | Projection, Filter |
| Spark     | 2.4 | batch read | Projection, Filter |
| Trino     | 388/358 | batch read | Projection, Filter |
<<<<<<< HEAD
| Presto    | 0.236 and above | batch read | Projection, Filter |
=======

[Download Link]({{< ref "project/download#engine-jars" >}})
>>>>>>> 44532b16
<|MERGE_RESOLUTION|>--- conflicted
+++ resolved
@@ -39,9 +39,6 @@
 | Spark     | 3.3/3.2/3.1 | batch read, batch write, create/drop table, create/drop database | Projection, Filter |
 | Spark     | 2.4 | batch read | Projection, Filter |
 | Trino     | 388/358 | batch read | Projection, Filter |
-<<<<<<< HEAD
 | Presto    | 0.236 and above | batch read | Projection, Filter |
-=======
 
-[Download Link]({{< ref "project/download#engine-jars" >}})
->>>>>>> 44532b16
+[Download Link]({{< ref "project/download#engine-jars" >}})