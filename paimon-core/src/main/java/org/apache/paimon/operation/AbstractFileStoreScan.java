/*
 * Licensed to the Apache Software Foundation (ASF) under one
 * or more contributor license agreements.  See the NOTICE file
 * distributed with this work for additional information
 * regarding copyright ownership.  The ASF licenses this file
 * to you under the Apache License, Version 2.0 (the
 * "License"); you may not use this file except in compliance
 * with the License.  You may obtain a copy of the License at
 *
 *     http://www.apache.org/licenses/LICENSE-2.0
 *
 * Unless required by applicable law or agreed to in writing, software
 * distributed under the License is distributed on an "AS IS" BASIS,
 * WITHOUT WARRANTIES OR CONDITIONS OF ANY KIND, either express or implied.
 * See the License for the specific language governing permissions and
 * limitations under the License.
 */

package org.apache.paimon.operation;

import org.apache.paimon.Snapshot;
import org.apache.paimon.data.BinaryRow;
import org.apache.paimon.data.InternalRow;
import org.apache.paimon.manifest.ManifestCacheFilter;
import org.apache.paimon.manifest.ManifestEntry;
import org.apache.paimon.manifest.ManifestEntrySerializer;
import org.apache.paimon.manifest.ManifestFile;
import org.apache.paimon.manifest.ManifestFileMeta;
import org.apache.paimon.manifest.ManifestList;
import org.apache.paimon.operation.metrics.ScanMetrics;
import org.apache.paimon.operation.metrics.ScanStats;
import org.apache.paimon.partition.PartitionPredicate;
import org.apache.paimon.predicate.Predicate;
import org.apache.paimon.schema.SchemaManager;
import org.apache.paimon.schema.TableSchema;
import org.apache.paimon.stats.BinaryTableStats;
import org.apache.paimon.table.source.ScanMode;
import org.apache.paimon.types.RowType;
import org.apache.paimon.utils.FileStorePathFactory;
import org.apache.paimon.utils.Filter;
import org.apache.paimon.utils.Pair;
import org.apache.paimon.utils.ScanParallelExecutor;
import org.apache.paimon.utils.SnapshotManager;

import javax.annotation.Nullable;

import java.util.ArrayList;
import java.util.Collection;
import java.util.Collections;
import java.util.LinkedHashMap;
import java.util.List;
import java.util.concurrent.ConcurrentHashMap;
import java.util.concurrent.ConcurrentMap;
import java.util.concurrent.atomic.AtomicLong;
import java.util.function.Function;
import java.util.stream.Collectors;

import static org.apache.paimon.utils.Preconditions.checkArgument;
import static org.apache.paimon.utils.Preconditions.checkState;

/** Default implementation of {@link FileStoreScan}. */
public abstract class AbstractFileStoreScan implements FileStoreScan {

    private final RowType partitionType;
    private final SnapshotManager snapshotManager;
    private final ManifestFile.Factory manifestFileFactory;
    private final ManifestList manifestList;
    private final int numOfBuckets;
    private final boolean checkNumOfBuckets;

    private final ConcurrentMap<Long, TableSchema> tableSchemas;
    private final SchemaManager schemaManager;
    protected final ScanBucketFilter bucketKeyFilter;

    private PartitionPredicate partitionFilter;
    private Snapshot specifiedSnapshot = null;
    private Filter<Integer> bucketFilter = null;
    private List<ManifestFileMeta> specifiedManifests = null;
    private ScanMode scanMode = ScanMode.ALL;
    private Filter<Integer> levelFilter = null;
    private Long dataFileTimeMills = null;

    private ManifestCacheFilter manifestCacheFilter = null;
    private final Integer scanManifestParallelism;

    private ScanMetrics scanMetrics = null;
    private String branchName;

    public AbstractFileStoreScan(
            RowType partitionType,
            ScanBucketFilter bucketKeyFilter,
            SnapshotManager snapshotManager,
            SchemaManager schemaManager,
            ManifestFile.Factory manifestFileFactory,
            ManifestList.Factory manifestListFactory,
            int numOfBuckets,
            boolean checkNumOfBuckets,
<<<<<<< HEAD
            Integer scanManifestParallelism,
            String branchName) {
        this.partitionStatsConverter = new FieldStatsArraySerializer(partitionType);
=======
            Integer scanManifestParallelism) {
>>>>>>> 15f8c9a7
        this.partitionType = partitionType;
        this.bucketKeyFilter = bucketKeyFilter;
        this.snapshotManager = snapshotManager;
        this.schemaManager = schemaManager;
        this.manifestFileFactory = manifestFileFactory;
        this.manifestList = manifestListFactory.create();
        this.numOfBuckets = numOfBuckets;
        this.checkNumOfBuckets = checkNumOfBuckets;
        this.tableSchemas = new ConcurrentHashMap<>();
        this.scanManifestParallelism = scanManifestParallelism;
        this.branchName = branchName;
    }

    @Override
    public FileStoreScan withPartitionFilter(Predicate predicate) {
        if (partitionType.getFieldCount() > 0 && predicate != null) {
            this.partitionFilter = PartitionPredicate.fromPredicate(predicate);
        } else {
            this.partitionFilter = null;
        }
        return this;
    }

    @Override
    public FileStoreScan withPartitionFilter(List<BinaryRow> partitions) {
        if (partitionType.getFieldCount() > 0 && !partitions.isEmpty()) {
            this.partitionFilter = PartitionPredicate.fromMultiple(partitionType, partitions);
        } else {
            this.partitionFilter = null;
        }
        return this;
    }

    @Override
    public FileStoreScan withBucket(int bucket) {
        this.bucketFilter = i -> i == bucket;
        return this;
    }

    @Override
    public FileStoreScan withBucketFilter(Filter<Integer> bucketFilter) {
        this.bucketFilter = bucketFilter;
        return this;
    }

    @Override
    public FileStoreScan withPartitionBucket(BinaryRow partition, int bucket) {
        if (manifestCacheFilter != null) {
            checkArgument(
                    manifestCacheFilter.test(partition, bucket),
                    String.format(
                            "This is a bug! The partition %s and bucket %s is filtered!",
                            partition, bucket));
        }
        withPartitionFilter(Collections.singletonList(partition));
        withBucket(bucket);
        return this;
    }

    @Override
    public FileStoreScan withSnapshot(long snapshotId) {
        checkState(specifiedManifests == null, "Cannot set both snapshot and manifests.");
        this.specifiedSnapshot = snapshotManager.snapshot(snapshotId);
        return this;
    }

    @Override
    public FileStoreScan withSnapshot(Snapshot snapshot) {
        checkState(specifiedManifests == null, "Cannot set both snapshot and manifests.");
        this.specifiedSnapshot = snapshot;
        return this;
    }

    @Override
    public FileStoreScan withManifestList(List<ManifestFileMeta> manifests) {
        checkState(specifiedSnapshot == null, "Cannot set both snapshot and manifests.");
        this.specifiedManifests = manifests;
        return this;
    }

    @Override
    public FileStoreScan withKind(ScanMode scanMode) {
        this.scanMode = scanMode;
        return this;
    }

    @Override
    public FileStoreScan withLevelFilter(Filter<Integer> levelFilter) {
        this.levelFilter = levelFilter;
        return this;
    }

    @Override
    public FileStoreScan withDataFileTimeMills(long dataFileTimeMills) {
        this.dataFileTimeMills = dataFileTimeMills;
        return this;
    }

    @Override
    public FileStoreScan withManifestCacheFilter(ManifestCacheFilter manifestFilter) {
        this.manifestCacheFilter = manifestFilter;
        return this;
    }

    @Override
    public FileStoreScan withMetrics(ScanMetrics metrics) {
        this.scanMetrics = metrics;
        return this;
    }

    @Override
    public Plan plan() {

        Pair<Snapshot, List<ManifestEntry>> planResult = doPlan(this::readManifestFileMeta);

        final Snapshot readSnapshot = planResult.getLeft();
        final List<ManifestEntry> files = planResult.getRight();

        return new Plan() {
            @Nullable
            @Override
            public Long watermark() {
                return readSnapshot == null ? null : readSnapshot.watermark();
            }

            @Nullable
            @Override
            public Long snapshotId() {
                return readSnapshot == null ? null : readSnapshot.id();
            }

            @Override
            public ScanMode scanMode() {
                return scanMode;
            }

            @Override
            public List<ManifestEntry> files() {
                return files;
            }
        };
    }

    private Pair<Snapshot, List<ManifestEntry>> doPlan(
            Function<ManifestFileMeta, List<ManifestEntry>> readManifest) {
        long started = System.nanoTime();
        List<ManifestFileMeta> manifests = specifiedManifests;
        Snapshot snapshot = null;
        if (manifests == null) {
            snapshot =
                    specifiedSnapshot == null
                            ? snapshotManager.latestSnapshot(branchName)
                            : specifiedSnapshot;
            if (snapshot == null) {
                manifests = Collections.emptyList();
            } else {
                manifests = readManifests(snapshot);
            }
        }

        long startDataFiles =
                manifests.stream().mapToLong(f -> f.numAddedFiles() + f.numDeletedFiles()).sum();

        AtomicLong cntEntries = new AtomicLong(0);
        Iterable<ManifestEntry> entries =
                ScanParallelExecutor.parallelismBatchIterable(
                        files -> {
                            List<ManifestEntry> entryList =
                                    files.parallelStream()
                                            .filter(this::filterManifestFileMeta)
                                            .flatMap(m -> readManifest.apply(m).stream())
                                            .filter(this::filterUnmergedManifestEntry)
                                            .collect(Collectors.toList());
                            cntEntries.getAndAdd(entryList.size());
                            return entryList;
                        },
                        manifests,
                        scanManifestParallelism);

        List<ManifestEntry> files = new ArrayList<>();
        Collection<ManifestEntry> mergedEntries = ManifestEntry.mergeEntries(entries);
        long skippedByPartitionAndStats = startDataFiles - cntEntries.get();
        for (ManifestEntry file : mergedEntries) {
            if (checkNumOfBuckets && file.totalBuckets() != numOfBuckets) {
                String partInfo =
                        partitionType.getFieldCount() > 0
                                ? "partition "
                                        + FileStorePathFactory.getPartitionComputer(
                                                        partitionType,
                                                        FileStorePathFactory.PARTITION_DEFAULT_NAME
                                                                .defaultValue())
                                                .generatePartValues(file.partition())
                                : "table";
                throw new RuntimeException(
                        String.format(
                                "Try to write %s with a new bucket num %d, but the previous bucket num is %d. "
                                        + "Please switch to batch mode, and perform INSERT OVERWRITE to rescale current data layout first.",
                                partInfo, numOfBuckets, file.totalBuckets()));
            }

            // bucket filter should not be applied along with partition filter
            // because the specifiedBucket is computed against the current
            // numOfBuckets
            // however entry.bucket() was computed against the old numOfBuckets
            // and thus the filtered manifest entries might be empty
            // which renders the bucket check invalid
            if (filterMergedManifestEntry(file)) {
                files.add(file);
            }
        }

        long afterBucketFilter = files.size();
        long skippedByBucketAndLevelFilter = mergedEntries.size() - files.size();
        // We group files by bucket here, and filter them by the whole bucket filter.
        // Why do this: because in primary key table, we can't just filter the value
        // by the stat in files (see `PrimaryKeyFileStoreTable.nonPartitionFilterConsumer`),
        // but we can do this by filter the whole bucket files
        files =
                files.stream()
                        .collect(
                                Collectors.groupingBy(
                                        // we use LinkedHashMap to avoid disorder
                                        file -> Pair.of(file.partition(), file.bucket()),
                                        LinkedHashMap::new,
                                        Collectors.toList()))
                        .values()
                        .stream()
                        .filter(this::filterWholeBucketByStats)
                        .flatMap(Collection::stream)
                        .collect(Collectors.toList());

        long skippedByWholeBucketFiles = afterBucketFilter - files.size();
        long scanDuration = (System.nanoTime() - started) / 1_000_000;
        if (scanMetrics != null) {
            scanMetrics.reportScan(
                    new ScanStats(
                            scanDuration,
                            manifests.size(),
                            skippedByPartitionAndStats,
                            skippedByBucketAndLevelFilter,
                            skippedByWholeBucketFiles,
                            files.size()));
        }
        return Pair.of(snapshot, files);
    }

    private List<ManifestFileMeta> readManifests(Snapshot snapshot) {
        switch (scanMode) {
            case ALL:
                return snapshot.dataManifests(manifestList);
            case DELTA:
                return snapshot.deltaManifests(manifestList);
            case CHANGELOG:
                if (snapshot.version() > Snapshot.TABLE_STORE_02_VERSION) {
                    return snapshot.changelogManifests(manifestList);
                }

                // compatible with Paimon 0.2, we'll read extraFiles in DataFileMeta
                // see comments on DataFileMeta#extraFiles
                if (snapshot.commitKind() == Snapshot.CommitKind.APPEND) {
                    return snapshot.deltaManifests(manifestList);
                }
                throw new IllegalStateException(
                        String.format(
                                "Incremental scan does not accept %s snapshot",
                                snapshot.commitKind()));
            default:
                throw new UnsupportedOperationException("Unknown scan kind " + scanMode.name());
        }
    }

    // ------------------------------------------------------------------------
    // Start Thread Safe Methods: The following methods need to be thread safe because they will be
    // called by multiple threads
    // ------------------------------------------------------------------------

    /** Note: Keep this thread-safe. */
    protected TableSchema scanTableSchema(long id) {
        return tableSchemas.computeIfAbsent(id, key -> schemaManager.schema(id));
    }

    /** Note: Keep this thread-safe. */
    private boolean filterManifestFileMeta(ManifestFileMeta manifest) {
        if (partitionFilter == null) {
            return true;
        }

        BinaryTableStats stats = manifest.partitionStats();
        return partitionFilter == null
                || partitionFilter.test(
                        manifest.numAddedFiles() + manifest.numDeletedFiles(),
                        stats.minValues(),
                        stats.maxValues(),
                        stats.nullCounts());
    }

    /** Note: Keep this thread-safe. */
    private boolean filterUnmergedManifestEntry(ManifestEntry entry) {
        if (dataFileTimeMills != null
                && entry.file().creationTimeEpochMillis() < dataFileTimeMills) {
            return false;
        }

        return filterByStats(entry);
    }

    /** Note: Keep this thread-safe. */
    protected abstract boolean filterByStats(ManifestEntry entry);

    /** Note: Keep this thread-safe. */
    private boolean filterMergedManifestEntry(ManifestEntry entry) {
        return (bucketFilter == null || bucketFilter.test(entry.bucket()))
                && bucketKeyFilter.select(entry.bucket(), entry.totalBuckets())
                && (levelFilter == null || levelFilter.test(entry.file().level()));
    }

    /** Note: Keep this thread-safe. */
    protected abstract boolean filterWholeBucketByStats(List<ManifestEntry> entries);

    /** Note: Keep this thread-safe. */
    private List<ManifestEntry> readManifestFileMeta(ManifestFileMeta manifest) {
        return manifestFileFactory
                .create()
                .read(manifest.fileName(), manifestCacheRowFilter(), manifestEntryRowFilter());
    }

    /** Note: Keep this thread-safe. */
    private Filter<InternalRow> manifestEntryRowFilter() {
        Function<InternalRow, BinaryRow> partitionGetter =
                ManifestEntrySerializer.partitionGetter();
        Function<InternalRow, Integer> bucketGetter = ManifestEntrySerializer.bucketGetter();
        Function<InternalRow, Integer> totalBucketGetter =
                ManifestEntrySerializer.totalBucketGetter();
        return row -> {
            if ((partitionFilter != null && !partitionFilter.test(partitionGetter.apply(row)))) {
                return false;
            }

            if (bucketFilter != null && numOfBuckets == totalBucketGetter.apply(row)) {
                return bucketFilter.test(bucketGetter.apply(row));
            }

            return true;
        };
    }

    /** Note: Keep this thread-safe. */
    private Filter<InternalRow> manifestCacheRowFilter() {
        if (manifestCacheFilter == null) {
            return Filter.alwaysTrue();
        }

        Function<InternalRow, BinaryRow> partitionGetter =
                ManifestEntrySerializer.partitionGetter();
        Function<InternalRow, Integer> bucketGetter = ManifestEntrySerializer.bucketGetter();
        Function<InternalRow, Integer> totalBucketGetter =
                ManifestEntrySerializer.totalBucketGetter();
        return row -> {
            if (numOfBuckets != totalBucketGetter.apply(row)) {
                return true;
            }

            return manifestCacheFilter.test(partitionGetter.apply(row), bucketGetter.apply(row));
        };
    }

    // ------------------------------------------------------------------------
    // End Thread Safe Methods
    // ------------------------------------------------------------------------
}<|MERGE_RESOLUTION|>--- conflicted
+++ resolved
@@ -95,13 +95,9 @@
             ManifestList.Factory manifestListFactory,
             int numOfBuckets,
             boolean checkNumOfBuckets,
-<<<<<<< HEAD
             Integer scanManifestParallelism,
             String branchName) {
         this.partitionStatsConverter = new FieldStatsArraySerializer(partitionType);
-=======
-            Integer scanManifestParallelism) {
->>>>>>> 15f8c9a7
         this.partitionType = partitionType;
         this.bucketKeyFilter = bucketKeyFilter;
         this.snapshotManager = snapshotManager;
