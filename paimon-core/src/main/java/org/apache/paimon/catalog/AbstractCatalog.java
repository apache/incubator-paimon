/*
 * Licensed to the Apache Software Foundation (ASF) under one
 * or more contributor license agreements.  See the NOTICE file
 * distributed with this work for additional information
 * regarding copyright ownership.  The ASF licenses this file
 * to you under the Apache License, Version 2.0 (the
 * "License"); you may not use this file except in compliance
 * with the License.  You may obtain a copy of the License at
 *
 * http://www.apache.org/licenses/LICENSE-2.0
 *
 * Unless required by applicable law or agreed to in writing, software
 * distributed under the License is distributed on an "AS IS" BASIS,
 * WITHOUT WARRANTIES OR CONDITIONS OF ANY KIND, either express or implied.
 * See the License for the specific language governing permissions and
 * limitations under the License.
 */

package org.apache.paimon.catalog;

import org.apache.paimon.annotation.VisibleForTesting;
import org.apache.paimon.fs.FileIO;
import org.apache.paimon.fs.Path;
import org.apache.paimon.operation.Lock;
import org.apache.paimon.schema.TableSchema;
import org.apache.paimon.table.FileStoreTable;
import org.apache.paimon.table.FileStoreTableFactory;
import org.apache.paimon.table.Table;
import org.apache.paimon.table.system.AllTableOptionsTable;
import org.apache.paimon.table.system.SystemTableLoader;
import org.apache.paimon.utils.StringUtils;

import java.util.Arrays;
import java.util.HashMap;
import java.util.List;
import java.util.Map;

/** Common implementation of {@link Catalog}. */
public abstract class AbstractCatalog implements Catalog {

    public static final String DB_SUFFIX = ".db";
    protected static final String TABLE_DEFAULT_OPTION_PREFIX = "table-default.";
    protected static final List<String> GLOBAL_TABLES =
            Arrays.asList(AllTableOptionsTable.ALL_TABLE_OPTIONS);

    protected final FileIO fileIO;
    protected final Map<String, String> tableDefaultOptions;

    protected AbstractCatalog(FileIO fileIO) {
        this.fileIO = fileIO;
        this.tableDefaultOptions = new HashMap<>();
    }

    protected AbstractCatalog(FileIO fileIO, Map<String, String> options) {
        this.fileIO = fileIO;
        this.tableDefaultOptions = new HashMap<>();

        options.keySet().stream()
                .filter(key -> key.startsWith(TABLE_DEFAULT_OPTION_PREFIX))
                .forEach(
                        key ->
                                this.tableDefaultOptions.put(
                                        key.substring(TABLE_DEFAULT_OPTION_PREFIX.length()),
                                        options.get(key)));
    }

    @Override
    public Table getTable(Identifier identifier) throws TableNotExistException {
        if (isSystemDatabase(identifier.getDatabaseName())) {
            String tableName = identifier.getObjectName();
            Table table = SystemTableLoader.loadGlobal(tableName, fileIO, allTablePaths());
            if (table == null) {
                throw new TableNotExistException(identifier);
            }
            return table;
        } else if (isSpecifiedSystemTable(identifier)) {
            String[] splits = tableAndSystemName(identifier);
            String tableName = splits[0];
            String type = splits[1];
            FileStoreTable originTable =
                    getDataTable(new Identifier(identifier.getDatabaseName(), tableName));
            Table table = SystemTableLoader.load(type, fileIO, originTable);
            if (table == null) {
                throw new TableNotExistException(identifier);
            }
            return table;
        } else {
            return getDataTable(identifier);
        }
    }

    private FileStoreTable getDataTable(Identifier identifier) throws TableNotExistException {
        TableSchema tableSchema = getDataTableSchema(identifier);
        return FileStoreTableFactory.create(
                fileIO,
                getDataTableLocation(identifier),
                tableSchema,
                Lock.factory(lockFactory().orElse(null), identifier),
                metastoreClientFactory(identifier).orElse(null));
    }

    @VisibleForTesting
    public Path databasePath(String database) {
        return databasePath(warehouse(), database);
    }

    Map<String, Map<String, Path>> allTablePaths() {
        try {
            Map<String, Map<String, Path>> allPaths = new HashMap<>();
            for (String database : listDatabases()) {
                Map<String, Path> tableMap =
                        allPaths.computeIfAbsent(database, d -> new HashMap<>());
                for (String table : listTables(database)) {
                    tableMap.put(
                            table,
                            dataTableLocation(warehouse(), Identifier.create(database, table)));
                }
            }
            return allPaths;
        } catch (DatabaseNotExistException e) {
            throw new RuntimeException("Database is deleted while listing", e);
        }
    }

    protected abstract String warehouse();

    protected abstract TableSchema getDataTableSchema(Identifier identifier)
            throws TableNotExistException;

    @VisibleForTesting
    public Path getDataTableLocation(Identifier identifier) {
        return dataTableLocation(warehouse(), identifier);
    }

    private static boolean isSpecifiedSystemTable(Identifier identifier) {
        return identifier.getObjectName().contains(SYSTEM_TABLE_SPLITTER);
    }

    protected void checkNotSystemTable(Identifier identifier, String method) {
        if (isSystemDatabase(identifier.getDatabaseName()) || isSpecifiedSystemTable(identifier)) {
            throw new IllegalArgumentException(
                    String.format(
                            "Cannot '%s' for system table '%s', please use data table.",
                            method, identifier));
        }
    }

    protected void copyTableDefaultOptions(Map<String, String> options) {
        tableDefaultOptions.forEach(options::putIfAbsent);
    }

    private String[] tableAndSystemName(Identifier identifier) {
        String[] splits = StringUtils.split(identifier.getObjectName(), SYSTEM_TABLE_SPLITTER);
        if (splits.length != 2) {
            throw new IllegalArgumentException(
                    "System table can only contain one '$' separator, but this is: "
                            + identifier.getObjectName());
        }
        return splits;
    }

    public static Path dataTableLocation(String warehouse, Identifier identifier) {
        if (isSpecifiedSystemTable(identifier)) {
            throw new IllegalArgumentException(
                    String.format(
                            "Table name[%s] cannot contain '%s' separator",
                            identifier.getObjectName(), SYSTEM_TABLE_SPLITTER));
        }
        return new Path(
                databasePath(warehouse, identifier.getDatabaseName()), identifier.getObjectName());
    }

    public static Path databasePath(String warehouse, String database) {
        return new Path(warehouse, database + DB_SUFFIX);
    }

<<<<<<< HEAD
    @Override
    public void truncateTable(Identifier identifier) throws TableNotExistException {
        getDataTable(identifier).truncate();
=======
    protected boolean isSystemDatabase(String database) {
        return SYSTEM_DATABASE_NAME.equals(database);
>>>>>>> 6c1561ef
    }
}<|MERGE_RESOLUTION|>--- conflicted
+++ resolved
@@ -174,13 +174,12 @@
         return new Path(warehouse, database + DB_SUFFIX);
     }
 
-<<<<<<< HEAD
+    protected boolean isSystemDatabase(String database) {
+        return SYSTEM_DATABASE_NAME.equals(database);
+    }
+
     @Override
     public void truncateTable(Identifier identifier) throws TableNotExistException {
         getDataTable(identifier).truncate();
-=======
-    protected boolean isSystemDatabase(String database) {
-        return SYSTEM_DATABASE_NAME.equals(database);
->>>>>>> 6c1561ef
     }
 }