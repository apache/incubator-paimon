<?xml version="1.0" encoding="UTF-8"?>
<!--
Licensed to the Apache Software Foundation (ASF) under one
or more contributor license agreements.  See the NOTICE file
distributed with this work for additional information
regarding copyright ownership.  The ASF licenses this file
to you under the Apache License, Version 2.0 (the
"License"); you may not use this file except in compliance
with the License.  You may obtain a copy of the License at

  http://www.apache.org/licenses/LICENSE-2.0

Unless required by applicable law or agreed to in writing,
software distributed under the License is distributed on an
"AS IS" BASIS, WITHOUT WARRANTIES OR CONDITIONS OF ANY
KIND, either express or implied.  See the License for the
specific language governing permissions and limitations
under the License.
-->
<project xmlns="http://maven.apache.org/POM/4.0.0"
         xmlns:xsi="http://www.w3.org/2001/XMLSchema-instance"
         xsi:schemaLocation="http://maven.apache.org/POM/4.0.0 http://maven.apache.org/xsd/maven-4.0.0.xsd">
    <modelVersion>4.0.0</modelVersion>

    <parent>
        <groupId>org.apache</groupId>
        <artifactId>apache</artifactId>
        <version>23</version>
    </parent>

    <artifactId>paimon-parent</artifactId>
    <groupId>org.apache.paimon</groupId>
    <name>Paimon : </name>
    <version>0.4-SNAPSHOT</version>
    <packaging>pom</packaging>

    <url>http://paimon.apache.org</url>
    <inceptionYear>2023</inceptionYear>

    <licenses>
        <license>
            <name>The Apache Software License, Version 2.0</name>
            <url>https://www.apache.org/licenses/LICENSE-2.0.txt</url>
            <distribution>repo</distribution>
        </license>
    </licenses>

    <scm>
        <url>https://github.com/apache/incubator-paimon</url>
        <connection>git@github.com:apache/incubator-paimon.git</connection>
        <developerConnection>scm:git:https://gitbox.apache.org/repos/asf/incubator-paimon.git</developerConnection>
    </scm>

    <modules>
        <module>paimon-benchmark</module>
        <module>paimon-codegen</module>
        <module>paimon-codegen-loader</module>
        <module>paimon-common</module>
        <module>paimon-core</module>
        <module>paimon-flink</module>
        <module>paimon-docs</module>
        <module>paimon-e2e-tests</module>
        <module>paimon-filesystems</module>
        <module>paimon-format</module>
        <module>paimon-bundle</module>
        <module>paimon-hive</module>
        <module>paimon-spark</module>
        <module>paimon-test-utils</module>
    </modules>

    <properties>
        <paimon.shade.jackson.version>2.14.2</paimon.shade.jackson.version>
        <paimon.shade.guava.version>30.1.1-jre</paimon.shade.guava.version>
        <paimon.shade.caffeine.version>2.9.3</paimon.shade.caffeine.version>
        <hadoop.version>2.8.5</hadoop.version>
        <scala.version>2.12.7</scala.version>
        <scala.binary.version>2.12</scala.binary.version>
        <snappy.version>1.1.8.3</snappy.version>
        <lz4.version>1.8.0</lz4.version>
        <slf4j.version>1.7.32</slf4j.version>
        <log4j.version>2.17.1</log4j.version>
        <junit4.version>4.13.2</junit4.version>
        <junit5.version>5.8.1</junit5.version>
        <spotless.version>2.13.0</spotless.version>
        <spotless.delimiter>package</spotless.delimiter>
        <spotless.license.header>
/*
 * Licensed to the Apache Software Foundation (ASF) under one
 * or more contributor license agreements.  See the NOTICE file
 * distributed with this work for additional information
 * regarding copyright ownership.  The ASF licenses this file
 * to you under the Apache License, Version 2.0 (the
 * "License"); you may not use this file except in compliance
 * with the License.  You may obtain a copy of the License at
 *
 *     http://www.apache.org/licenses/LICENSE-2.0
 *
 * Unless required by applicable law or agreed to in writing, software
 * distributed under the License is distributed on an "AS IS" BASIS,
 * WITHOUT WARRANTIES OR CONDITIONS OF ANY KIND, either express or implied.
 * See the License for the specific language governing permissions and
 * limitations under the License.
 */
        </spotless.license.header>
        <target.java.version>1.8</target.java.version>
        <assertj.version>3.23.1</assertj.version>
        <javax.annotation-api.version>1.3.2</javax.annotation-api.version>
        <flink.forkCount>1C</flink.forkCount>
        <flink.reuseForks>true</flink.reuseForks>
        <testcontainers.version>1.17.2</testcontainers.version>
        <awaitility.version>4.2.0</awaitility.version>

        <!-- Can be set to any value to reproduce a specific build. -->
        <test.randomization.seed/>
        <test.unit.pattern>**/*Test.*</test.unit.pattern>
        <test.flink.main.version>1.17</test.flink.main.version>
        <test.flink.version>1.17.0</test.flink.version>

        <janino.version>3.0.11</janino.version>
        <mockito.version>3.4.6</mockito.version>
        <jaxb.api.version>2.3.1</jaxb.api.version>
        <findbugs.version>1.3.9</findbugs.version>
        <json-smart.version>2.4.9</json-smart.version>
        <avro.version>1.11.1</avro.version>
<<<<<<< HEAD
        <kafka.version>2.8.1</kafka.version>
        <caffeine.version>2.9.3</caffeine.version>
=======
        <kafka.version>3.2.3</kafka.version>
>>>>>>> 37386b03
    </properties>

    <dependencies>
        <!-- Root dependencies for all projects -->
        <!-- Logging API -->
        <dependency>
            <groupId>org.slf4j</groupId>
            <artifactId>slf4j-api</artifactId>
        </dependency>

        <!-- 'javax.annotation' classes like '@Nullable' -->
        <dependency>
            <groupId>com.google.code.findbugs</groupId>
            <artifactId>jsr305</artifactId>
        </dependency>

        <!-- test dependencies -->

        <dependency>
            <groupId>org.junit.jupiter</groupId>
            <artifactId>junit-jupiter</artifactId>
            <scope>test</scope>
        </dependency>

        <dependency>
            <groupId>org.assertj</groupId>
            <artifactId>assertj-core</artifactId>
            <version>${assertj.version}</version>
            <scope>test</scope>
        </dependency>

        <!-- tests will have log4j as the default logging framework available -->

        <dependency>
            <groupId>org.apache.logging.log4j</groupId>
            <artifactId>log4j-slf4j-impl</artifactId>
            <scope>test</scope>
        </dependency>

        <dependency>
            <groupId>org.apache.logging.log4j</groupId>
            <artifactId>log4j-api</artifactId>
            <scope>test</scope>
        </dependency>

        <dependency>
            <groupId>org.apache.logging.log4j</groupId>
            <artifactId>log4j-core</artifactId>
            <scope>test</scope>
        </dependency>

        <dependency>
            <!-- API bridge between log4j 1 and 2 -->
            <groupId>org.apache.logging.log4j</groupId>
            <artifactId>log4j-1.2-api</artifactId>
            <scope>test</scope>
        </dependency>

        <dependency>
            <groupId>org.awaitility</groupId>
            <artifactId>awaitility</artifactId>
            <version>${awaitility.version}</version>
            <scope>test</scope>
        </dependency>
    </dependencies>

    <dependencyManagement>
        <dependencies>
            <dependency>
                <groupId>javax.annotation</groupId>
                <artifactId>javax.annotation-api</artifactId>
                <version>${javax.annotation-api.version}</version>
            </dependency>

            <!-- This manages the 'javax.annotation' annotations (JSR305) -->
            <dependency>
                <groupId>com.google.code.findbugs</groupId>
                <artifactId>jsr305</artifactId>
                <version>${findbugs.version}</version>
            </dependency>

            <dependency>
                <groupId>org.junit</groupId>
                <artifactId>junit-bom</artifactId>
                <version>${junit5.version}</version>
                <type>pom</type>
                <scope>import</scope>
            </dependency>

            <dependency>
                <groupId>junit</groupId>
                <artifactId>junit</artifactId>
                <version>${junit4.version}</version>
            </dependency>

            <dependency>
                <groupId>org.slf4j</groupId>
                <artifactId>slf4j-api</artifactId>
                <version>${slf4j.version}</version>
            </dependency>

            <dependency>
                <groupId>org.apache.logging.log4j</groupId>
                <artifactId>log4j-slf4j-impl</artifactId>
                <version>${log4j.version}</version>
            </dependency>

            <dependency>
                <groupId>org.apache.logging.log4j</groupId>
                <artifactId>log4j-api</artifactId>
                <version>${log4j.version}</version>
            </dependency>

            <dependency>
                <groupId>org.apache.logging.log4j</groupId>
                <artifactId>log4j-core</artifactId>
                <version>${log4j.version}</version>
            </dependency>

            <dependency>
                <!-- API bridge between log4j 1 and 2 -->
                <groupId>org.apache.logging.log4j</groupId>
                <artifactId>log4j-1.2-api</artifactId>
                <version>${log4j.version}</version>
            </dependency>

            <dependency>
                <!-- pin transitive dependency of org.apache.hadoop:hadoop-common:2.8.5 -->
                <groupId>net.minidev</groupId>
                <artifactId>json-smart</artifactId>
                <version>${json-smart.version}</version>
            </dependency>
        </dependencies>
    </dependencyManagement>

    <profiles>
        <!--
          We're reusing the apache-release build profile defined in the Apache Parent POM,
          with one exclusion: do not run the source-release-assembly execution goal.
          We have our own scripts to create the source release, which correctly excludes
          binaries from distribution tarball.
          The script can be found under tools/releasing/create_source_release.sh.
        -->
        <profile>
            <id>apache-release</id>
            <build>
                <plugins>
                    <plugin>
                        <groupId>org.apache.maven.plugins</groupId>
                        <artifactId>maven-assembly-plugin</artifactId>
                        <dependencies>
                            <dependency>
                                <groupId>org.apache.apache.resources</groupId>
                                <artifactId>apache-source-release-assembly-descriptor</artifactId>
                                <version>1.0.6</version>
                            </dependency>
                        </dependencies>
                        <executions>
                            <execution>
                                <id>source-release-assembly</id>
                                <!-- disable the execution -->
                                <phase>none</phase>
                            </execution>
                        </executions>
                    </plugin>
                </plugins>
            </build>
        </profile>
    </profiles>

    <build>
        <plugins>
            <plugin>
                <groupId>org.apache.maven.plugins</groupId>
                <artifactId>maven-jar-plugin</artifactId>
                <version>2.4</version><!--$NO-MVN-MAN-VER$-->
                <configuration>
                    <archive>
                        <manifest>
                            <addDefaultImplementationEntries>true</addDefaultImplementationEntries>
                            <addDefaultSpecificationEntries>true</addDefaultSpecificationEntries>
                        </manifest>
                    </archive>
                </configuration>
            </plugin>

            <plugin>
                <groupId>org.apache.maven.plugins</groupId>
                <artifactId>maven-compiler-plugin</artifactId>
            </plugin>

            <plugin>
                <groupId>org.apache.maven.plugins</groupId>
                <artifactId>maven-checkstyle-plugin</artifactId>
            </plugin>

            <plugin>
                <groupId>org.apache.rat</groupId>
                <artifactId>apache-rat-plugin</artifactId>
                <version>0.15</version>
                <inherited>false</inherited>
                <executions>
                    <execution>
                        <phase>verify</phase>
                        <goals>
                            <goal>check</goal>
                        </goals>
                    </execution>
                </executions>
                <configuration>
                    <excludeSubProjects>false</excludeSubProjects>
                    <numUnapprovedLicenses>0</numUnapprovedLicenses>
                    <licenses>
                        <!-- Enforce this license:
                          Licensed to the Apache Software Foundation (ASF) under one
                          or more contributor license agreements.  See the NOTICE file
                          distributed with this work for additional information
                          regarding copyright ownership.  The ASF licenses this file
                          to you under the Apache License, Version 2.0 (the
                          "License"); you may not use this file except in compliance
                          with the License.  You may obtain a copy of the License at
                            http://www.apache.org/licenses/LICENSE-2.0
                          Unless required by applicable law or agreed to in writing,
                          software distributed under the License is distributed on an
                          "AS IS" BASIS, WITHOUT WARRANTIES OR CONDITIONS OF ANY
                          KIND, either express or implied.  See the License for the
                          specific language governing permissions and limitations
                          under the License.
                        -->
                        <license implementation="org.apache.rat.analysis.license.SimplePatternBasedLicense">
                            <licenseFamilyCategory>AL2</licenseFamilyCategory>
                            <licenseFamilyName>Apache License 2.0</licenseFamilyName>
                            <notes/>
                            <patterns>
                                <pattern>Licensed to the Apache Software Foundation (ASF) under one</pattern>
                            </patterns>
                        </license>
                    </licenses>
                    <licenseFamilies>
                        <licenseFamily implementation="org.apache.rat.license.SimpleLicenseFamily">
                            <familyName>Apache License 2.0</familyName>
                        </licenseFamily>
                    </licenseFamilies>
                    <excludes>
                        <!-- Additional files like .gitignore etc.-->
                        <exclude>**/.*/**</exclude>
                        <exclude>**/*.prefs</exclude>
                        <exclude>**/*.log</exclude>
                        <!-- Administrative files in the main trunk. -->
                        <exclude>**/README.md</exclude>
                        <exclude>**/CODE_OF_CONDUCT.md</exclude>
                        <exclude>.github/**</exclude>
                        <!-- IDE files. -->
                        <exclude>**/*.iml</exclude>
                        <exclude>**/.idea/**</exclude>
                        <!-- Generated content -->
                        <exclude>**/target/**</exclude>
                        <exclude>**/scalastyle-output.xml</exclude>
                        <exclude>docs/static/font-awesome/**</exclude>
                        <exclude>docs/resources/**</exclude>
                        <exclude>docs/public/**</exclude>
                        <exclude>docs/themes/book/**</exclude>
                        <exclude>docs/assets/github.css</exclude>
                        <exclude>docs/static/js/anchor.min.js</exclude>
                        <exclude>docs/layouts/shortcodes/generated/**</exclude>
                        <exclude>**/*.svg</exclude>
                        <!-- Bundled license files -->
                        <exclude>**/LICENSE*</exclude>
                        <!-- artifacts created during release process -->
                        <exclude>release/**</exclude>
                        <!-- antlr grammar files -->
                        <exclude>paimon-common/src/main/antlr4/**</exclude>
                        <!-- Test files -->
                        <exclude>paimon-common/src/test/resources/codesplit/**</exclude>
                    </excludes>
                </configuration>
            </plugin>

            <plugin>
                <groupId>com.diffplug.spotless</groupId>
                <artifactId>spotless-maven-plugin</artifactId>
            </plugin>

            <!--surefire for unit tests and integration tests-->
            <plugin>
                <groupId>org.apache.maven.plugins</groupId>
                <artifactId>maven-surefire-plugin</artifactId>
                <version>2.22.1</version>
                <configuration>
                    <forkCount>${flink.forkCount}</forkCount>
                    <reuseForks>${flink.reuseForks}</reuseForks>
                    <trimStackTrace>false</trimStackTrace>
                    <systemPropertyVariables>
                        <forkNumber>0${surefire.forkNumber}</forkNumber>
                        <checkpointing.randomization>false</checkpointing.randomization>
                        <project.basedir>${project.basedir}</project.basedir>
                        <!--suppress MavenModelInspection -->
                        <test.randomization.seed>${test.randomization.seed}</test.randomization.seed>
                        <test.flink.main.version>${test.flink.main.version}</test.flink.main.version>
                        <test.flink.version>${test.flink.version}</test.flink.version>
                    </systemPropertyVariables>
                    <argLine>-Xms256m -Xmx2048m -Dmvn.forkNumber=${surefire.forkNumber} -XX:+UseG1GC</argLine>
                </configuration>
                <executions>
                    <!--execute all the unit tests-->
                    <execution>
                        <id>default-test</id>
                        <phase>test</phase>
                        <goals>
                            <goal>test</goal>
                        </goals>
                        <configuration>
                            <includes>
                                <include>${test.unit.pattern}</include>
                            </includes>
                        </configuration>
                    </execution>
                    <!--execute all the integration tests-->
                    <execution>
                        <id>integration-tests</id>
                        <phase>integration-test</phase>
                        <goals>
                            <goal>test</goal>
                        </goals>
                        <configuration>
                            <includes>
                                <include>**/*.*</include>
                            </includes>
                            <excludes>
                                <exclude>${test.unit.pattern}</exclude>
                            </excludes>
                            <reuseForks>false</reuseForks>
                        </configuration>
                    </execution>
                </executions>
            </plugin>


            <plugin>
                <groupId>org.apache.maven.plugins</groupId>
                <artifactId>maven-enforcer-plugin</artifactId>
                <executions>
                    <execution>
                        <id>enforce-maven</id>
                        <goals>
                            <goal>enforce</goal>
                        </goals>
                        <configuration>
                            <rules>
                                <requireMavenVersion>
                                    <!-- enforce at least mvn version 3.1.1 (see FLINK-12447) -->
                                    <version>[3.1.1,)</version>
                                </requireMavenVersion>
                                <requireJavaVersion>
                                    <version>${target.java.version}</version>
                                </requireJavaVersion>
                            </rules>
                        </configuration>
                    </execution>
                    <execution>
                        <id>ban-unsafe-snakeyaml</id>
                        <goals>
                            <goal>enforce</goal>
                        </goals>
                        <configuration>
                            <rules>
                                <bannedDependencies>
                                    <excludes>
                                        <exclude>org.yaml:snakeyaml:(,1.26]</exclude>
                                    </excludes>
                                    <includes>
                                        <!-- Snakeyaml is pulled in by many modules without using it in production,
                                          so there's no benefit in us investing time into bumping these. -->
                                        <include>org.yaml:snakeyaml:(,1.26]:*:test</include>
                                    </includes>
                                </bannedDependencies>
                            </rules>
                        </configuration>
                    </execution>
                    <execution>
                        <id>ban-unsafe-jackson</id>
                        <goals>
                            <goal>enforce</goal>
                        </goals>
                        <configuration>
                            <rules>
                                <bannedDependencies>
                                    <excludes>
                                        <exclude>com.fasterxml.jackson*:*:(,2.7.0]</exclude>
                                    </excludes>
                                </bannedDependencies>
                            </rules>
                        </configuration>
                    </execution>
                    <execution>
                        <id>forbid-log4j-1</id>
                        <goals>
                            <goal>enforce</goal>
                        </goals>
                        <configuration>
                            <rules>
                                <bannedDependencies>
                                    <excludes>
                                        <exclude>log4j:log4j</exclude>
                                        <exclude>org.slf4j:slf4j-log4j12</exclude>
                                    </excludes>
                                </bannedDependencies>
                            </rules>
                        </configuration>
                    </execution>
                    <execution>
                        <id>forbid-direct-table-planner-dependencies</id>
                        <goals>
                            <goal>enforce</goal>
                        </goals>
                        <configuration>
                            <rules>
                                <bannedDependencies>
                                    <excludes>
                                        <exclude>org.apache.flink:flink-table-planner_${scala.binary.version}</exclude>
                                    </excludes>
                                    <includes>
                                        <include>org.apache.flink:flink-table-planner_${scala.binary.version}:*:*:test</include>
                                    </includes>
                                    <message>
                                        Direct dependencies on flink-table-planner are not allowed.
                                        You should depend on either Table API modules, flink-table-planner-loader or paimon-codegen-loader.
                                    </message>
                                </bannedDependencies>
                            </rules>
                        </configuration>
                    </execution>
                    <execution>
                        <id>dependency-convergence</id>
                        <!-- disabled by default as it interacts badly with shade-plugin -->
                        <phase>none</phase>
                        <goals>
                            <goal>enforce</goal>
                        </goals>
                        <configuration>
                            <rules>
                                <dependencyConvergence/>
                            </rules>
                        </configuration>
                    </execution>
                </executions>
            </plugin>

            <plugin>
                <groupId>org.apache.maven.plugins</groupId>
                <artifactId>maven-shade-plugin</artifactId>
                <executions>
                    <execution>
                        <id>shade-paimon</id>
                        <phase>package</phase>
                        <goals>
                            <goal>shade</goal>
                        </goals>
                        <configuration>
                            <shadeTestJar>true</shadeTestJar>
                            <shadedArtifactAttached>false</shadedArtifactAttached>
                            <createDependencyReducedPom>true</createDependencyReducedPom>
                            <dependencyReducedPomLocation>${project.basedir}/target/dependency-reduced-pom.xml
                            </dependencyReducedPomLocation>
                            <!-- Filters MUST be appended; merging filters does not work properly, see MSHADE-305 -->
                            <filters combine.children="append">
                                <!-- Globally exclude log4j.properties from our JAR files. -->
                                <filter>
                                    <artifact>*</artifact>
                                    <excludes>
                                        <exclude>log4j.properties</exclude>
                                        <exclude>log4j2.properties</exclude>
                                        <exclude>log4j-test.properties</exclude>
                                        <exclude>log4j2-test.properties</exclude>
                                    </excludes>
                                </filter>
                                <!-- drop entries into META-INF and NOTICE files for the dummy artifact -->
                                <filter>
                                    <artifact>org.apache.flink:force-shading</artifact>
                                    <excludes>
                                        <exclude>**</exclude>
                                    </excludes>
                                </filter>
                                <!-- io.netty:netty brings its own LICENSE.txt which we don't need -->
                                <filter>
                                    <artifact>io.netty:netty</artifact>
                                    <excludes>
                                        <exclude>META-INF/LICENSE.txt</exclude>
                                    </excludes>
                                </filter>
                            </filters>
                            <artifactSet>
                                <includes>
                                    <!-- Unfortunately, the next line is necessary for now to force the execution
                                    of the Shade plugin upon all sub modules. This will generate effective poms,
                                    i.e. poms which do not contain properties which are derived from this root pom.
                                    In particular, the Scala version properties are defined in the root pom and without
                                    shading, the root pom would have to be Scala suffixed and thereby all other modules.
                                    -->
                                    <include>org.apache.flink:force-shading</include>
                                </includes>
                            </artifactSet>
                            <transformers combine.children="append">
                                <!-- The service transformer is needed to merge META-INF/services files -->
                                <transformer
                                        implementation="org.apache.maven.plugins.shade.resource.ServicesResourceTransformer"/>
                                <!-- The ApacheNoticeResourceTransformer collects and aggregates NOTICE files -->
                                <transformer
                                        implementation="org.apache.maven.plugins.shade.resource.ApacheNoticeResourceTransformer">
                                    <projectName>Apache Flink</projectName>
                                    <encoding>UTF-8</encoding>
                                </transformer>
                            </transformers>
                        </configuration>
                    </execution>
                </executions>
            </plugin>

            <!-- generate configuration docs -->
            <plugin>
                <groupId>org.commonjava.maven.plugins</groupId>
                <artifactId>directory-maven-plugin</artifactId>
                <version>0.1</version>
                <executions>
                    <execution>
                        <id>directories</id>
                        <goals>
                            <goal>directory-of</goal>
                        </goals>
                        <phase>initialize</phase>
                        <configuration>
                            <property>rootDir</property>
                            <project>
                                <groupId>org.apache.paimon</groupId>
                                <artifactId>paimon-parent</artifactId>
                            </project>
                        </configuration>
                    </execution>
                </executions>
            </plugin>
        </plugins>

        <pluginManagement>
            <plugins>
                <plugin>
                    <groupId>org.codehaus.mojo</groupId>
                    <artifactId>build-helper-maven-plugin</artifactId>
                    <version>1.7</version>
                </plugin>

                <plugin>
                    <groupId>org.apache.maven.plugins</groupId>
                    <artifactId>maven-compiler-plugin</artifactId>
                    <version>3.8.0</version>
                    <configuration>
                        <source>${target.java.version}</source>
                        <target>${target.java.version}</target>
                        <!-- The semantics of this option are reversed, see MCOMPILER-209. -->
                        <useIncrementalCompilation>false</useIncrementalCompilation>
                        <compilerArgs>
                            <!-- Prevents recompilation due to missing package-info.class, see MCOMPILER-205 -->
                            <arg>-Xpkginfo:always</arg>
                        </compilerArgs>
                    </configuration>
                </plugin>

                <plugin>
                    <groupId>org.apache.maven.plugins</groupId>
                    <artifactId>maven-checkstyle-plugin</artifactId>
                    <version>2.17</version>
                    <dependencies>
                        <dependency>
                            <groupId>com.puppycrawl.tools</groupId>
                            <artifactId>checkstyle</artifactId>
                            <!-- Note: match version with docs/flinkDev/ide_setup.md -->
                            <version>8.14</version>
                        </dependency>
                    </dependencies>
                    <executions>
                        <execution>
                            <id>validate</id>
                            <phase>validate</phase>
                            <goals>
                                <goal>check</goal>
                            </goals>
                        </execution>
                    </executions>
                    <configuration>
                        <suppressionsLocation>/tools/maven/suppressions.xml</suppressionsLocation>
                        <includeTestSourceDirectory>true</includeTestSourceDirectory>
                        <configLocation>/tools/maven/checkstyle.xml</configLocation>
                        <logViolationsToConsole>true</logViolationsToConsole>
                        <failOnViolation>true</failOnViolation>
                    </configuration>
                </plugin>

                <plugin>
                    <groupId>com.diffplug.spotless</groupId>
                    <artifactId>spotless-maven-plugin</artifactId>
                    <version>${spotless.version}</version>
                    <configuration>
                        <java>
                            <googleJavaFormat>
                                <version>1.7</version>
                                <style>AOSP</style>
                            </googleJavaFormat>

                            <!-- \# refers to the static imports -->
                            <importOrder>
                                <order>org.apache.paimon,org.apache.paimon.shaded,,javax,java,scala,\#</order>
                            </importOrder>

                            <removeUnusedImports/>
                        </java>
                    </configuration>
                    <executions>
                        <execution>
                            <id>spotless-check</id>
                            <phase>validate</phase>
                            <goals>
                                <goal>check</goal>
                            </goals>
                        </execution>
                    </executions>
                </plugin>


                <plugin>
                    <groupId>org.apache.maven.plugins</groupId>
                    <artifactId>maven-javadoc-plugin</artifactId>
                    <version>2.9.1</version><!--$NO-MVN-MAN-VER$-->
                    <configuration>
                        <quiet>true</quiet>
                        <detectOfflineLinks>false</detectOfflineLinks>
                        <additionalJOptions combine.children="append">
                            <additionalJOption>-Xdoclint:none</additionalJOption>
                        </additionalJOptions>
                    </configuration>
                </plugin>

                <plugin>
                    <groupId>org.apache.maven.plugins</groupId>
                    <artifactId>maven-enforcer-plugin</artifactId>
                    <version>3.0.0-M1</version>
                </plugin>

                <!-- Pin the version of the maven shade plugin -->
                <plugin>
                    <groupId>org.apache.maven.plugins</groupId>
                    <artifactId>maven-shade-plugin</artifactId>
                    <version>3.4.1</version>
                </plugin>

                <!-- configure scala style -->
                <plugin>
                    <groupId>org.scalastyle</groupId>
                    <artifactId>scalastyle-maven-plugin</artifactId>
                    <version>1.0.0</version>
                    <executions>
                        <execution>
                            <goals>
                                <goal>check</goal>
                            </goals>
                        </execution>
                    </executions>
                    <configuration>
                        <verbose>false</verbose>
                        <failOnViolation>true</failOnViolation>
                        <includeTestSourceDirectory>true</includeTestSourceDirectory>
                        <failOnWarning>false</failOnWarning>
                        <sourceDirectory>${basedir}/src/main/scala</sourceDirectory>
                        <testSourceDirectory>${basedir}/src/test/scala</testSourceDirectory>
                        <outputFile>${project.basedir}/target/scalastyle-output.xml</outputFile>
                        <inputEncoding>UTF-8</inputEncoding>
                        <outputEncoding>UTF-8</outputEncoding>
                    </configuration>
                </plugin>

                <plugin>
                    <!-- Inherited from Apache parent, but not actually used. Disable to reduce noise. -->
                    <groupId>org.apache.maven.plugins</groupId>
                    <artifactId>maven-site-plugin</artifactId>
                    <executions>
                        <execution>
                            <id>attach-descriptor</id>
                            <phase>none</phase>
                        </execution>
                    </executions>
                </plugin>
            </plugins>
        </pluginManagement>
    </build>
</project><|MERGE_RESOLUTION|>--- conflicted
+++ resolved
@@ -122,12 +122,7 @@
         <findbugs.version>1.3.9</findbugs.version>
         <json-smart.version>2.4.9</json-smart.version>
         <avro.version>1.11.1</avro.version>
-<<<<<<< HEAD
-        <kafka.version>2.8.1</kafka.version>
-        <caffeine.version>2.9.3</caffeine.version>
-=======
         <kafka.version>3.2.3</kafka.version>
->>>>>>> 37386b03
     </properties>
 
     <dependencies>
