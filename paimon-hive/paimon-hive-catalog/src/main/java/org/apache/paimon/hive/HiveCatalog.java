/*
 * Licensed to the Apache Software Foundation (ASF) under one
 * or more contributor license agreements.  See the NOTICE file
 * distributed with this work for additional information
 * regarding copyright ownership.  The ASF licenses this file
 * to you under the Apache License, Version 2.0 (the
 * "License"); you may not use this file except in compliance
 * with the License.  You may obtain a copy of the License at
 *
 *     http://www.apache.org/licenses/LICENSE-2.0
 *
 * Unless required by applicable law or agreed to in writing, software
 * distributed under the License is distributed on an "AS IS" BASIS,
 * WITHOUT WARRANTIES OR CONDITIONS OF ANY KIND, either express or implied.
 * See the License for the specific language governing permissions and
 * limitations under the License.
 */

package org.apache.paimon.hive;

import org.apache.paimon.CoreOptions;
import org.apache.paimon.annotation.VisibleForTesting;
import org.apache.paimon.catalog.AbstractCatalog;
import org.apache.paimon.catalog.Catalog;
import org.apache.paimon.catalog.CatalogContext;
import org.apache.paimon.catalog.CatalogLockContext;
import org.apache.paimon.catalog.CatalogLockFactory;
import org.apache.paimon.catalog.Identifier;
import org.apache.paimon.client.ClientPool;
import org.apache.paimon.fs.FileIO;
import org.apache.paimon.fs.Path;
import org.apache.paimon.hive.pool.CachedClientPool;
import org.apache.paimon.metastore.MetastoreClient;
import org.apache.paimon.operation.Lock;
import org.apache.paimon.options.CatalogOptions;
import org.apache.paimon.options.Options;
import org.apache.paimon.options.OptionsUtils;
import org.apache.paimon.schema.Schema;
import org.apache.paimon.schema.SchemaChange;
import org.apache.paimon.schema.SchemaManager;
import org.apache.paimon.schema.TableSchema;
import org.apache.paimon.table.TableType;
import org.apache.paimon.types.DataField;
import org.apache.paimon.types.DataTypes;

import org.apache.flink.table.hive.LegacyHiveClasses;
import org.apache.hadoop.conf.Configuration;
import org.apache.hadoop.fs.FileSystem;
import org.apache.hadoop.hive.conf.HiveConf;
import org.apache.hadoop.hive.metastore.IMetaStoreClient;
import org.apache.hadoop.hive.metastore.api.Database;
import org.apache.hadoop.hive.metastore.api.FieldSchema;
import org.apache.hadoop.hive.metastore.api.NoSuchObjectException;
import org.apache.hadoop.hive.metastore.api.SerDeInfo;
import org.apache.hadoop.hive.metastore.api.StorageDescriptor;
import org.apache.hadoop.hive.metastore.api.Table;
import org.apache.hadoop.hive.metastore.api.hive_metastoreConstants;
import org.apache.thrift.TException;
import org.slf4j.Logger;
import org.slf4j.LoggerFactory;

import javax.annotation.Nullable;

import java.io.File;
import java.io.FileNotFoundException;
import java.io.IOException;
import java.io.InputStream;
import java.io.UncheckedIOException;
import java.net.URL;
import java.util.ArrayList;
import java.util.Collections;
import java.util.HashMap;
import java.util.HashSet;
import java.util.List;
import java.util.Locale;
import java.util.Map;
import java.util.Optional;
import java.util.Set;
import java.util.function.Function;
import java.util.stream.Collectors;

import static org.apache.hadoop.hive.conf.HiveConf.ConfVars.METASTOREWAREHOUSE;
import static org.apache.paimon.hive.HiveCatalogLock.acquireTimeout;
import static org.apache.paimon.hive.HiveCatalogLock.checkMaxSleep;
import static org.apache.paimon.hive.HiveCatalogOptions.HADOOP_CONF_DIR;
import static org.apache.paimon.hive.HiveCatalogOptions.HIVE_CONF_DIR;
import static org.apache.paimon.hive.HiveCatalogOptions.IDENTIFIER;
import static org.apache.paimon.hive.HiveCatalogOptions.LOCATION_IN_PROPERTIES;
import static org.apache.paimon.options.CatalogOptions.TABLE_TYPE;
import static org.apache.paimon.options.OptionsUtils.convertToPropertiesPrefixKey;
import static org.apache.paimon.utils.Preconditions.checkArgument;
import static org.apache.paimon.utils.StringUtils.isNullOrWhitespaceOnly;

/** A catalog implementation for Hive. */
public class HiveCatalog extends AbstractCatalog {

    private static final Logger LOG = LoggerFactory.getLogger(HiveCatalog.class);

    // Reserved properties
    public static final String COMMENT_PROP = "comment";
    public static final String TABLE_TYPE_PROP = "table_type";
    public static final String PAIMON_TABLE_TYPE_VALUE = "paimon";

    // we don't include paimon-hive-connector as dependencies because it depends on
    // hive-exec
    private static final String INPUT_FORMAT_CLASS_NAME =
            "org.apache.paimon.hive.mapred.PaimonInputFormat";
    private static final String OUTPUT_FORMAT_CLASS_NAME =
            "org.apache.paimon.hive.mapred.PaimonOutputFormat";
    private static final String SERDE_CLASS_NAME = "org.apache.paimon.hive.PaimonSerDe";
    private static final String STORAGE_HANDLER_CLASS_NAME =
            "org.apache.paimon.hive.PaimonStorageHandler";
    private static final String HIVE_PREFIX = "hive.";
    public static final String HIVE_SITE_FILE = "hive-site.xml";

    private final HiveConf hiveConf;
    private final String clientClassName;
    private final Options options;
    private final ClientPool<IMetaStoreClient, TException> clients;
    private final String warehouse;

    private final LocationHelper locationHelper;

    public HiveCatalog(FileIO fileIO, HiveConf hiveConf, String clientClassName, String warehouse) {
        this(fileIO, hiveConf, clientClassName, new Options(), warehouse);
    }

    public HiveCatalog(
            FileIO fileIO,
            HiveConf hiveConf,
            String clientClassName,
            Options options,
            String warehouse) {
        super(fileIO, options);
        this.hiveConf = hiveConf;
        this.clientClassName = clientClassName;
        this.options = options;
        this.warehouse = warehouse;

        boolean needLocationInProperties =
                hiveConf.getBoolean(
                        LOCATION_IN_PROPERTIES.key(), LOCATION_IN_PROPERTIES.defaultValue());
        if (needLocationInProperties) {
            locationHelper = new TBPropertiesLocationHelper();
        } else {
            // set the warehouse location to the hiveConf
            hiveConf.set(HiveConf.ConfVars.METASTOREWAREHOUSE.varname, warehouse);
            locationHelper = new StorageLocationHelper();
        }

        this.clients = new CachedClientPool(hiveConf, options, clientClassName);
    }

    @Override
    public Optional<CatalogLockFactory> defaultLockFactory() {
        return Optional.of(new HiveCatalogLockFactory());
    }

    @Override
    public Optional<CatalogLockContext> lockContext() {
        return Optional.of(
<<<<<<< HEAD
                new HiveCatalogLock.HiveLockContext(
                        new SerializableHiveConf(hiveConf), clientClassName, options));
=======
                new HiveCatalogLockContext(
                        new SerializableHiveConf(hiveConf), clientClassName, catalogOptions));
>>>>>>> 6f02230e
    }

    @Override
    public Optional<MetastoreClient.Factory> metastoreClientFactory(Identifier identifier) {
        try {
            return Optional.of(
                    new HiveMetastoreClient.Factory(
                            identifier,
                            getDataTableSchema(identifier),
                            hiveConf,
                            clientClassName,
                            options));
        } catch (TableNotExistException e) {
            throw new RuntimeException(
                    "Table " + identifier + " does not exist. This is unexpected.", e);
        }
    }

    @Override
    public Path getDataTableLocation(Identifier identifier) {
        try {
            String databaseName = identifier.getDatabaseName();
            String tableName = identifier.getObjectName();
            Optional<Path> tablePath =
                    clients.run(
                            client -> {
                                if (client.tableExists(databaseName, tableName)) {
                                    String location =
                                            locationHelper.getTableLocation(
                                                    client.getTable(databaseName, tableName));
                                    if (location != null) {
                                        return Optional.of(new Path(location));
                                    }
                                } else {
                                    // If the table does not exist,
                                    // we should use the database path to generate the table path.
                                    String dbLocation =
                                            locationHelper.getDatabaseLocation(
                                                    client.getDatabase(databaseName));
                                    if (dbLocation != null) {
                                        return Optional.of(new Path(dbLocation, tableName));
                                    }
                                }
                                return Optional.empty();
                            });
            return tablePath.orElse(super.getDataTableLocation(identifier));
        } catch (TException e) {
            throw new RuntimeException("Can not get table " + identifier + " from metastore.", e);
        } catch (InterruptedException e) {
            Thread.currentThread().interrupt();
            throw new RuntimeException(
                    "Interrupted in call to getDataTableLocation " + identifier, e);
        }
    }

    @Override
    public List<String> listDatabases() {
        try {
            return clients.run(IMetaStoreClient::getAllDatabases);
        } catch (TException e) {
            throw new RuntimeException("Failed to list all databases", e);
        } catch (InterruptedException e) {
            Thread.currentThread().interrupt();
            throw new RuntimeException("Interrupted in call to listDatabases", e);
        }
    }

    @Override
    protected boolean databaseExistsImpl(String databaseName) {
        try {
            clients.run(client -> client.getDatabase(databaseName));
            return true;
        } catch (NoSuchObjectException e) {
            return false;
        } catch (TException e) {
            throw new RuntimeException(
                    "Failed to determine if database " + databaseName + " exists", e);
        } catch (InterruptedException e) {
            Thread.currentThread().interrupt();
            throw new RuntimeException("Interrupted in call to databaseExists " + databaseName, e);
        }
    }

    @Override
    protected void createDatabaseImpl(String name, Map<String, String> properties) {
        try {
            Database database = convertToHiveDatabase(name, properties);
            Path databasePath =
                    database.getLocationUri() == null
                            ? newDatabasePath(name)
                            : new Path(database.getLocationUri());
            locationHelper.createPathIfRequired(databasePath, fileIO);
            locationHelper.specifyDatabaseLocation(databasePath, database);
            clients.execute(client -> client.createDatabase(database));
        } catch (TException | IOException e) {
            throw new RuntimeException("Failed to create database " + name, e);
        } catch (InterruptedException e) {
            Thread.currentThread().interrupt();
            throw new RuntimeException("Interrupted in call to createDatabase " + name, e);
        }
    }

    private Database convertToHiveDatabase(String name, Map<String, String> properties) {
        Database database = new Database();
        database.setName(name);
        Map<String, String> parameter = new HashMap<>();
        properties.forEach(
                (key, value) -> {
                    if (key.equals(COMMENT_PROP)) {
                        database.setDescription(value);
                    } else if (key.equals(DB_LOCATION_PROP)) {
                        database.setLocationUri(value);
                    } else if (value != null) {
                        parameter.put(key, value);
                    }
                });
        database.setParameters(parameter);
        return database;
    }

    @Override
    public Map<String, String> loadDatabasePropertiesImpl(String name) {
        try {
            return convertToProperties(clients.run(client -> client.getDatabase(name)));
        } catch (TException e) {
            throw new RuntimeException(
                    String.format("Failed to get database %s properties", name), e);
        } catch (InterruptedException e) {
            Thread.currentThread().interrupt();
            throw new RuntimeException("Interrupted in call to loadDatabaseProperties " + name, e);
        }
    }

    private Map<String, String> convertToProperties(Database database) {
        Map<String, String> properties = new HashMap<>(database.getParameters());
        if (database.getLocationUri() != null) {
            properties.put(DB_LOCATION_PROP, database.getLocationUri());
        }
        if (database.getDescription() != null) {
            properties.put(COMMENT_PROP, database.getDescription());
        }
        return properties;
    }

    @Override
    protected void dropDatabaseImpl(String name) {
        try {
            Database database = clients.run(client -> client.getDatabase(name));
            String location = locationHelper.getDatabaseLocation(database);
            locationHelper.dropPathIfRequired(new Path(location), fileIO);
            clients.execute(client -> client.dropDatabase(name, true, false, true));
        } catch (TException | IOException e) {
            throw new RuntimeException("Failed to drop database " + name, e);
        } catch (InterruptedException e) {
            Thread.currentThread().interrupt();
            throw new RuntimeException("Interrupted in call to dropDatabase " + name, e);
        }
    }

    @Override
    protected List<String> listTablesImpl(String databaseName) {
        try {
            return clients.run(
                    client ->
                            client.getAllTables(databaseName).stream()
                                    .filter(
                                            tableName -> {
                                                Identifier identifier =
                                                        new Identifier(databaseName, tableName);
                                                return tableExists(identifier);
                                            })
                                    .collect(Collectors.toList()));
        } catch (TException e) {
            throw new RuntimeException("Failed to list all tables in database " + databaseName, e);
        } catch (InterruptedException e) {
            Thread.currentThread().interrupt();
            throw new RuntimeException("Interrupted in call to listTables " + databaseName, e);
        }
    }

    @Override
    public boolean tableExists(Identifier identifier) {
        if (isSystemTable(identifier)) {
            return super.tableExists(identifier);
        }

        Table table;
        try {
            table =
                    clients.run(
                            client ->
                                    client.getTable(
                                            identifier.getDatabaseName(),
                                            identifier.getObjectName()));
        } catch (NoSuchObjectException e) {
            return false;
        } catch (TException e) {
            throw new RuntimeException(
                    "Cannot determine if table " + identifier.getFullName() + " is a paimon table.",
                    e);
        } catch (InterruptedException e) {
            Thread.currentThread().interrupt();
            throw new RuntimeException(
                    "Interrupted in call to tableExists " + identifier.getFullName(), e);
        }

        return isPaimonTable(table) || LegacyHiveClasses.isPaimonTable(table);
    }

    private static boolean isPaimonTable(Table table) {
        return INPUT_FORMAT_CLASS_NAME.equals(table.getSd().getInputFormat())
                && OUTPUT_FORMAT_CLASS_NAME.equals(table.getSd().getOutputFormat());
    }

    @Override
    public TableSchema getDataTableSchema(Identifier identifier) throws TableNotExistException {
        if (!tableExists(identifier)) {
            throw new TableNotExistException(identifier);
        }
        Path tableLocation = getDataTableLocation(identifier);
        return new SchemaManager(fileIO, tableLocation)
                .latest()
                .orElseThrow(
                        () -> new RuntimeException("There is no paimon table in " + tableLocation));
    }

    @Override
    protected void dropTableImpl(Identifier identifier) {
        try {
            clients.execute(
                    client ->
                            client.dropTable(
                                    identifier.getDatabaseName(),
                                    identifier.getObjectName(),
                                    true,
                                    false,
                                    true));

            // When drop a Hive external table, only the hive metadata is deleted and the data files
            // are not deleted.
            TableType tableType =
                    OptionsUtils.convertToEnum(
                            hiveConf.get(TABLE_TYPE.key(), TableType.MANAGED.toString()),
                            TableType.class);
            if (TableType.EXTERNAL.equals(tableType)) {
                return;
            }

            // Deletes table directory to avoid schema in filesystem exists after dropping hive
            // table successfully to keep the table consistency between which in filesystem and
            // which in Hive metastore.
            Path path = getDataTableLocation(identifier);
            try {
                if (fileIO.exists(path)) {
                    fileIO.deleteDirectoryQuietly(path);
                }
            } catch (Exception ee) {
                LOG.error("Delete directory[{}] fail for table {}", path, identifier, ee);
            }
        } catch (TException e) {
            throw new RuntimeException("Failed to drop table " + identifier.getFullName(), e);
        } catch (InterruptedException e) {
            Thread.currentThread().interrupt();
            throw new RuntimeException(
                    "Interrupted in call to dropTable " + identifier.getFullName(), e);
        }
    }

    @Override
    protected void createTableImpl(Identifier identifier, Schema schema) {
        // first commit changes to underlying files
        // if changes on Hive fails there is no harm to perform the same changes to files again
        TableSchema tableSchema;
        try {
            tableSchema = schemaManager(identifier).createTable(schema);
        } catch (Exception e) {
            throw new RuntimeException(
                    "Failed to commit changes of table "
                            + identifier.getFullName()
                            + " to underlying files.",
                    e);
        }

        Table table =
                newHmsTable(
                        identifier,
                        convertToPropertiesPrefixKey(tableSchema.options(), HIVE_PREFIX));
        try {
            updateHmsTable(table, identifier, tableSchema);
            clients.execute(client -> client.createTable(table));
        } catch (Exception e) {
            Path path = getDataTableLocation(identifier);
            try {
                fileIO.deleteDirectoryQuietly(path);
            } catch (Exception ee) {
                LOG.error("Delete directory[{}] fail for table {}", path, identifier, ee);
            }
            throw new RuntimeException("Failed to create table " + identifier.getFullName(), e);
        }
    }

    @Override
    protected void renameTableImpl(Identifier fromTable, Identifier toTable) {
        try {
            String fromDB = fromTable.getDatabaseName();
            String fromTableName = fromTable.getObjectName();
            Table table = clients.run(client -> client.getTable(fromDB, fromTableName));
            table.setDbName(toTable.getDatabaseName());
            table.setTableName(toTable.getObjectName());
            clients.execute(client -> client.alter_table(fromDB, fromTableName, table));

            Path fromPath = getDataTableLocation(fromTable);
            if (!new SchemaManager(fileIO, fromPath).listAllIds().isEmpty()) {
                // Rename the file system's table directory. Maintain consistency between tables in
                // the file system and tables in the Hive Metastore.
                Path toPath = getDataTableLocation(toTable);
                try {
                    fileIO.rename(fromPath, toPath);
                } catch (IOException e) {
                    throw new RuntimeException(
                            "Failed to rename changes of table "
                                    + toTable.getFullName()
                                    + " to underlying files.",
                            e);
                }

                // update location
                locationHelper.specifyTableLocation(table, toPath.toString());
                clients.execute(
                        client ->
                                client.alter_table(
                                        toTable.getDatabaseName(), toTable.getObjectName(), table));
            }
        } catch (TException e) {
            throw new RuntimeException("Failed to rename table " + fromTable.getFullName(), e);
        } catch (InterruptedException e) {
            Thread.currentThread().interrupt();
            throw new RuntimeException("Interrupted in call to renameTable", e);
        }
    }

    @Override
    protected void alterTableImpl(Identifier identifier, List<SchemaChange> changes)
            throws TableNotExistException, ColumnAlreadyExistException, ColumnNotExistException {

        final SchemaManager schemaManager = schemaManager(identifier);
        // first commit changes to underlying files
        TableSchema schema = schemaManager.commitChanges(changes);

        try {
            // sync to hive hms
            Table table =
                    clients.run(
                            client ->
                                    client.getTable(
                                            identifier.getDatabaseName(),
                                            identifier.getObjectName()));
            updateHmsTablePars(table, schema);
            updateHmsTable(table, identifier, schema);
            clients.execute(
                    client ->
                            client.alter_table(
                                    identifier.getDatabaseName(),
                                    identifier.getObjectName(),
                                    table,
                                    true));
        } catch (Exception te) {
            schemaManager.deleteSchema(schema.id());
            throw new RuntimeException(te);
        }
    }

    @Override
    public boolean caseSensitive() {
        return false;
    }

    @Override
    public void close() throws Exception {
        clients.execute(IMetaStoreClient::close);
    }

    @Override
    public String warehouse() {
        return warehouse;
    }

    private Table newHmsTable(Identifier identifier, Map<String, String> tableParameters) {
        long currentTimeMillis = System.currentTimeMillis();
        TableType tableType =
                OptionsUtils.convertToEnum(
                        hiveConf.get(TABLE_TYPE.key(), TableType.MANAGED.toString()),
                        TableType.class);
        Table table =
                new Table(
                        identifier.getObjectName(),
                        identifier.getDatabaseName(),
                        // current linux user
                        System.getProperty("user.name"),
                        (int) (currentTimeMillis / 1000),
                        (int) (currentTimeMillis / 1000),
                        Integer.MAX_VALUE,
                        null,
                        Collections.emptyList(),
                        tableParameters,
                        null,
                        null,
                        tableType.toString().toUpperCase(Locale.ROOT) + "_TABLE");
        table.getParameters().put(TABLE_TYPE_PROP, PAIMON_TABLE_TYPE_VALUE.toUpperCase());
        table.getParameters()
                .put(hive_metastoreConstants.META_TABLE_STORAGE, STORAGE_HANDLER_CLASS_NAME);
        if (TableType.EXTERNAL.equals(tableType)) {
            table.getParameters().put("EXTERNAL", "TRUE");
        }
        return table;
    }

    private void updateHmsTable(Table table, Identifier identifier, TableSchema schema) {
        StorageDescriptor sd = new StorageDescriptor();

        sd.setInputFormat(INPUT_FORMAT_CLASS_NAME);
        sd.setOutputFormat(OUTPUT_FORMAT_CLASS_NAME);

        SerDeInfo serDeInfo = new SerDeInfo();
        serDeInfo.setParameters(new HashMap<>());
        serDeInfo.setSerializationLib(SERDE_CLASS_NAME);
        sd.setSerdeInfo(serDeInfo);

        CoreOptions options = new CoreOptions(schema.options());
        if (options.partitionedTableInMetastore() && schema.partitionKeys().size() > 0) {
            Map<String, DataField> fieldMap =
                    schema.fields().stream()
                            .collect(Collectors.toMap(DataField::name, Function.identity()));
            List<FieldSchema> partitionFields = new ArrayList<>();
            for (String partitionKey : schema.partitionKeys()) {
                partitionFields.add(convertToFieldSchema(fieldMap.get(partitionKey)));
            }
            table.setPartitionKeys(partitionFields);

            Set<String> partitionKeys = new HashSet<>(schema.partitionKeys());
            List<FieldSchema> normalFields = new ArrayList<>();
            for (DataField field : schema.fields()) {
                if (!partitionKeys.contains(field.name())) {
                    normalFields.add(convertToFieldSchema(field));
                }
            }
            sd.setCols(normalFields);
        } else {
            if (options.tagToPartitionField() != null) {
                // map a non-partitioned table to a partitioned table
                // partition field is tag field which is offered by user
                checkArgument(
                        schema.partitionKeys().isEmpty(),
                        "Partition table can not use timeTravelToPartitionField.");
                table.setPartitionKeys(
                        Collections.singletonList(
                                convertToFieldSchema(
                                        new DataField(
                                                0,
                                                options.tagToPartitionField(),
                                                DataTypes.STRING()))));
            }

            sd.setCols(
                    schema.fields().stream()
                            .map(this::convertToFieldSchema)
                            .collect(Collectors.toList()));
        }
        table.setSd(sd);
        if (schema.comment() != null) {
            table.getParameters().put(COMMENT_PROP, schema.comment());
        }

        // update location
        locationHelper.specifyTableLocation(table, getDataTableLocation(identifier).toString());
    }

    private void updateHmsTablePars(Table table, TableSchema schema) {
        table.getParameters().putAll(convertToPropertiesPrefixKey(schema.options(), HIVE_PREFIX));
    }

    @VisibleForTesting
    public IMetaStoreClient getHmsClient() {
        try {
            return clients.run(client -> client);
        } catch (Exception e) {
            throw new RuntimeException("Failed to close hms client:", e);
        }
    }

    private FieldSchema convertToFieldSchema(DataField dataField) {
        return new FieldSchema(
                dataField.name(),
                HiveTypeUtils.toTypeInfo(dataField.type()).getTypeName(),
                dataField.description());
    }

    private SchemaManager schemaManager(Identifier identifier) {
        return new SchemaManager(fileIO, getDataTableLocation(identifier))
                .withLock(lock(identifier));
    }

    private Lock lock(Identifier identifier) {
        if (!lockEnabled()) {
            return new Lock.EmptyLock();
        }

        HiveCatalogLock lock =
                new HiveCatalogLock(clients, checkMaxSleep(hiveConf), acquireTimeout(hiveConf));
        return Lock.fromCatalog(lock, identifier);
    }

    public static HiveConf createHiveConf(
            @Nullable String hiveConfDir,
            @Nullable String hadoopConfDir,
            Configuration defaultHadoopConf) {
        // try to load from system env.
        if (isNullOrWhitespaceOnly(hiveConfDir)) {
            hiveConfDir = possibleHiveConfPath();
        }

        // create HiveConf from hadoop configuration with hadoop conf directory configured.
        Configuration hadoopConf = defaultHadoopConf;
        if (!isNullOrWhitespaceOnly(hadoopConfDir)) {
            hadoopConf = getHadoopConfiguration(hadoopConfDir);
            if (hadoopConf == null) {
                String possiableUsedConfFiles =
                        "core-site.xml | hdfs-site.xml | yarn-site.xml | mapred-site.xml";
                throw new RuntimeException(
                        "Failed to load the hadoop conf from specified path:" + hadoopConfDir,
                        new FileNotFoundException(
                                "Please check the path none of the conf files ("
                                        + possiableUsedConfFiles
                                        + ") exist in the folder."));
            }
        }

        LOG.info("Setting hive conf dir as {}", hiveConfDir);
        if (hiveConfDir != null) {
            // ignore all the static conf file URLs that HiveConf may have set
            HiveConf.setHiveSiteLocation(null);
            HiveConf.setLoadMetastoreConfig(false);
            HiveConf.setLoadHiveServer2Config(false);
            HiveConf hiveConf = new HiveConf(hadoopConf, HiveConf.class);
            org.apache.hadoop.fs.Path hiveSite =
                    new org.apache.hadoop.fs.Path(hiveConfDir, HIVE_SITE_FILE);
            if (!hiveSite.toUri().isAbsolute()) {
                hiveSite = new org.apache.hadoop.fs.Path(new File(hiveSite.toString()).toURI());
            }
            try (InputStream inputStream = hiveSite.getFileSystem(hadoopConf).open(hiveSite)) {
                hiveConf.addResource(inputStream, hiveSite.toString());
                // trigger a read from the conf to avoid input stream is closed
                hiveConf.getVar(HiveConf.ConfVars.METASTOREURIS);
            } catch (IOException e) {
                throw new RuntimeException(
                        "Failed to load hive-site.xml from specified path:" + hiveSite, e);
            }
            hiveConf.addResource(hiveSite);

            return hiveConf;
        } else {
            HiveConf hiveConf = new HiveConf(hadoopConf, HiveConf.class);
            // user doesn't provide hive conf dir, we try to find it in classpath
            URL hiveSite =
                    Thread.currentThread().getContextClassLoader().getResource(HIVE_SITE_FILE);
            if (hiveSite != null) {
                LOG.info("Found {} in classpath: {}", HIVE_SITE_FILE, hiveSite);
                hiveConf.addResource(hiveSite);
            }
            return hiveConf;
        }
    }

    public static Catalog createHiveCatalog(CatalogContext context) {
        HiveConf hiveConf = createHiveConf(context);
        Options options = context.options();
        String warehouseStr = options.get(CatalogOptions.WAREHOUSE);
        if (warehouseStr == null) {
            warehouseStr =
                    hiveConf.get(METASTOREWAREHOUSE.varname, METASTOREWAREHOUSE.defaultStrVal);
        }
        Path warehouse = new Path(warehouseStr);
        Path uri =
                warehouse.toUri().getScheme() == null
                        ? new Path(FileSystem.getDefaultUri(hiveConf))
                        : warehouse;
        FileIO fileIO;
        try {
            fileIO = FileIO.get(uri, context);
            fileIO.checkOrMkdirs(warehouse);
        } catch (IOException e) {
            throw new UncheckedIOException(e);
        }
        return new HiveCatalog(
                fileIO,
                hiveConf,
                options.get(HiveCatalogFactory.METASTORE_CLIENT_CLASS),
                options,
                warehouse.toUri().toString());
    }

    public static HiveConf createHiveConf(CatalogContext context) {
        String uri = context.options().get(CatalogOptions.URI);
        String hiveConfDir = context.options().get(HIVE_CONF_DIR);
        String hadoopConfDir = context.options().get(HADOOP_CONF_DIR);
        HiveConf hiveConf =
                HiveCatalog.createHiveConf(hiveConfDir, hadoopConfDir, context.hadoopConf());

        // always using user-set parameters overwrite hive-site.xml parameters
        context.options().toMap().forEach(hiveConf::set);
        if (uri != null) {
            hiveConf.set(HiveConf.ConfVars.METASTOREURIS.varname, uri);
        }

        if (hiveConf.get(HiveConf.ConfVars.METASTOREURIS.varname) == null) {
            LOG.error(
                    "Can't find hive metastore uri to connect: "
                            + " either set "
                            + CatalogOptions.URI.key()
                            + " for paimon "
                            + IDENTIFIER
                            + " catalog or set hive.metastore.uris in hive-site.xml or hadoop configurations."
                            + " Will use empty metastore uris, which means we may use a embedded metastore. The may cause unpredictable consensus problem.");
        }

        return hiveConf;
    }

    /**
     * Returns a new Hadoop Configuration object using the path to the hadoop conf configured.
     *
     * @param hadoopConfDir Hadoop conf directory path.
     * @return A Hadoop configuration instance.
     */
    public static Configuration getHadoopConfiguration(String hadoopConfDir) {
        if (new File(hadoopConfDir).exists()) {
            List<File> possiableConfFiles = new ArrayList<File>();
            File coreSite = new File(hadoopConfDir, "core-site.xml");
            if (coreSite.exists()) {
                possiableConfFiles.add(coreSite);
            }
            File hdfsSite = new File(hadoopConfDir, "hdfs-site.xml");
            if (hdfsSite.exists()) {
                possiableConfFiles.add(hdfsSite);
            }
            File yarnSite = new File(hadoopConfDir, "yarn-site.xml");
            if (yarnSite.exists()) {
                possiableConfFiles.add(yarnSite);
            }
            // Add mapred-site.xml. We need to read configurations like compression codec.
            File mapredSite = new File(hadoopConfDir, "mapred-site.xml");
            if (mapredSite.exists()) {
                possiableConfFiles.add(mapredSite);
            }
            if (possiableConfFiles.isEmpty()) {
                return null;
            } else {
                Configuration hadoopConfiguration = new Configuration();
                for (File confFile : possiableConfFiles) {
                    hadoopConfiguration.addResource(
                            new org.apache.hadoop.fs.Path(confFile.getAbsolutePath()));
                }
                return hadoopConfiguration;
            }
        }
        return null;
    }

    public static String possibleHiveConfPath() {
        return System.getenv("HIVE_CONF_DIR");
    }
}<|MERGE_RESOLUTION|>--- conflicted
+++ resolved
@@ -159,13 +159,8 @@
     @Override
     public Optional<CatalogLockContext> lockContext() {
         return Optional.of(
-<<<<<<< HEAD
-                new HiveCatalogLock.HiveLockContext(
-                        new SerializableHiveConf(hiveConf), clientClassName, options));
-=======
                 new HiveCatalogLockContext(
                         new SerializableHiveConf(hiveConf), clientClassName, catalogOptions));
->>>>>>> 6f02230e
     }
 
     @Override
