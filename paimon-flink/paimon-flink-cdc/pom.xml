<?xml version="1.0" encoding="UTF-8"?>
<!--
Licensed to the Apache Software Foundation (ASF) under one
or more contributor license agreements.  See the NOTICE file
distributed with this work for additional information
regarding copyright ownership.  The ASF licenses this file
to you under the Apache License, Version 2.0 (the
"License"); you may not use this file except in compliance
with the License.  You may obtain a copy of the License at

  http://www.apache.org/licenses/LICENSE-2.0

Unless required by applicable law or agreed to in writing,
software distributed under the License is distributed on an
"AS IS" BASIS, WITHOUT WARRANTIES OR CONDITIONS OF ANY
KIND, either express or implied.  See the License for the
specific language governing permissions and limitations
under the License.
-->
<project xmlns="http://maven.apache.org/POM/4.0.0"
         xmlns:xsi="http://www.w3.org/2001/XMLSchema-instance"
         xsi:schemaLocation="http://maven.apache.org/POM/4.0.0 http://maven.apache.org/xsd/maven-4.0.0.xsd">
    <modelVersion>4.0.0</modelVersion>

    <parent>
        <groupId>org.apache.paimon</groupId>
        <artifactId>paimon-flink</artifactId>
        <version>0.7-SNAPSHOT</version>
    </parent>

    <packaging>jar</packaging>

    <artifactId>paimon-flink-cdc</artifactId>
    <name>Paimon : Flink : CDC</name>

    <properties>
        <flink.version>1.17.2</flink.version>
<<<<<<< HEAD
        <flink.mysql.cdc.version>2.4.0</flink.mysql.cdc.version>
=======
        <flink.cdc.version>2.4.2</flink.cdc.version>
>>>>>>> 42e7f99a
        <flink.mongodb.cdc.version>2.4.1</flink.mongodb.cdc.version>
        <avro.version>1.11.1</avro.version>
        <geometry.version>2.2.0</geometry.version>
        <json-path.version>2.8.0</json-path.version>
        <mongodb.testcontainers.version>1.19.1</mongodb.testcontainers.version>
        <flink.connector.pulsar.version>4.0.0-1.17</flink.connector.pulsar.version>
    </properties>

    <dependencies>
        <dependency>
            <groupId>org.apache.paimon</groupId>
            <artifactId>paimon-flink-common</artifactId>
            <version>${project.version}</version>
            <exclusions>
                <exclusion>
                    <groupId>*</groupId>
                    <artifactId>*</artifactId>
                </exclusion>
            </exclusions>
        </dependency>

        <!-- Flink dependencies -->

        <dependency>
            <groupId>org.apache.flink</groupId>
            <artifactId>flink-core</artifactId>
            <version>${flink.version}</version>
            <scope>provided</scope>
        </dependency>

        <dependency>
            <groupId>org.apache.flink</groupId>
            <artifactId>flink-table-common</artifactId>
            <version>${flink.version}</version>
            <scope>provided</scope>
        </dependency>

        <dependency>
            <groupId>org.apache.flink</groupId>
            <artifactId>flink-streaming-java</artifactId>
            <version>${flink.version}</version>
            <scope>provided</scope>
        </dependency>

        <dependency>
            <groupId>org.apache.flink</groupId>
            <artifactId>flink-table-runtime</artifactId>
            <version>${flink.version}</version>
            <scope>provided</scope>
        </dependency>

        <!-- CDC dependencies -->

        <dependency>
            <groupId>com.ververica</groupId>
            <artifactId>flink-connector-postgres-cdc</artifactId>
            <version>${flink.cdc.version}</version>
            <scope>provided</scope>
        </dependency>

        <dependency>
            <groupId>com.ververica</groupId>
            <artifactId>flink-connector-mysql-cdc</artifactId>
            <version>${flink.cdc.version}</version>
            <scope>provided</scope>
        </dependency>

        <dependency>
            <groupId>org.apache.flink</groupId>
            <artifactId>flink-connector-kafka</artifactId>
            <version>${flink.version}</version>
            <scope>provided</scope>
        </dependency>

        <dependency>
            <groupId>org.apache.flink</groupId>
            <artifactId>flink-connector-pulsar</artifactId>
            <version>${flink.connector.pulsar.version}</version>
            <scope>provided</scope>
        </dependency>


        <dependency>
            <groupId>com.ververica</groupId>
            <artifactId>flink-connector-mongodb-cdc</artifactId>
            <version>${flink.mongodb.cdc.version}</version>
            <scope>provided</scope>
            <exclusions>
                <exclusion>
                    <groupId>org.apache.avro</groupId>
                    <artifactId>avro</artifactId>
                </exclusion>
            </exclusions>
        </dependency>

        <dependency>
            <groupId>org.apache.avro</groupId>
            <artifactId>avro</artifactId>
            <version>${avro.version}</version>
            <scope>provided</scope>
        </dependency>

        <dependency>
            <groupId>com.esri.geometry</groupId>
            <artifactId>esri-geometry-api</artifactId>
            <version>${geometry.version}</version>
            <exclusions>
                <exclusion>
                    <groupId>com.fasterxml.jackson.core</groupId>
                    <artifactId>jackson-core</artifactId>
                </exclusion>
            </exclusions>
            <scope>provided</scope>
        </dependency>

        <dependency>
            <groupId>com.jayway.jsonpath</groupId>
            <artifactId>json-path</artifactId>
            <version>${json-path.version}</version>
        </dependency>

        <!-- test dependencies -->

        <dependency>
            <groupId>org.apache.paimon</groupId>
            <artifactId>paimon-common</artifactId>
            <version>${project.version}</version>
            <type>test-jar</type>
            <scope>test</scope>
        </dependency>

        <dependency>
            <groupId>org.apache.paimon</groupId>
            <artifactId>paimon-flink-common</artifactId>
            <version>${project.version}</version>
            <type>test-jar</type>
            <scope>test</scope>
        </dependency>

        <dependency>
            <groupId>org.apache.flink</groupId>
            <artifactId>flink-table-api-java</artifactId>
            <version>${flink.version}</version>
            <scope>test</scope>
        </dependency>

        <dependency>
            <groupId>org.apache.flink</groupId>
            <artifactId>flink-table-api-java-bridge</artifactId>
            <version>${flink.version}</version>
            <scope>test</scope>
        </dependency>

        <dependency>
            <groupId>org.apache.flink</groupId>
            <artifactId>flink-table-planner_${scala.binary.version}</artifactId>
            <version>${flink.version}</version>
            <scope>test</scope>
        </dependency>

        <dependency>
            <groupId>org.apache.flink</groupId>
            <artifactId>flink-table-planner_${scala.binary.version}</artifactId>
            <version>${flink.version}</version>
            <scope>test</scope>
            <type>test-jar</type>
        </dependency>

        <dependency>
            <groupId>org.apache.flink</groupId>
            <artifactId>flink-connector-files</artifactId>
            <version>${flink.version}</version>
            <scope>test</scope>
        </dependency>

        <dependency>
            <groupId>org.apache.flink</groupId>
            <artifactId>flink-json</artifactId>
            <version>${flink.version}</version>
            <scope>test</scope>
        </dependency>

        <dependency>
            <groupId>org.apache.flink</groupId>
            <artifactId>flink-streaming-java</artifactId>
            <version>${flink.version}</version>
            <scope>test</scope>
            <type>test-jar</type>
        </dependency>

        <dependency>
            <groupId>org.apache.flink</groupId>
            <artifactId>flink-connector-test-utils</artifactId>
            <version>${flink.version}</version>
            <scope>test</scope>
            <exclusions>
                <exclusion>
                    <groupId>junit</groupId>
                    <artifactId>junit</artifactId>
                </exclusion>
                <exclusion>
                    <groupId>org.junit.vintage</groupId>
                    <artifactId>junit-vintage-engine</artifactId>
                </exclusion>
                <exclusion>
                    <groupId>log4j</groupId>
                    <artifactId>log4j</artifactId>
                </exclusion>
                <exclusion>
                    <groupId>org.testcontainers</groupId>
                    <artifactId>testcontainers</artifactId>
                </exclusion>
            </exclusions>
        </dependency>

        <dependency>
            <groupId>org.apache.hadoop</groupId>
            <artifactId>hadoop-common</artifactId>
            <version>${hadoop.version}</version>
            <scope>test</scope>
            <exclusions>
                <exclusion>
                    <groupId>org.apache.avro</groupId>
                    <artifactId>avro</artifactId>
                </exclusion>
                <exclusion>
                    <groupId>log4j</groupId>
                    <artifactId>log4j</artifactId>
                </exclusion>
                <exclusion>
                    <groupId>org.slf4j</groupId>
                    <artifactId>slf4j-log4j12</artifactId>
                </exclusion>
                <exclusion>
                    <groupId>jdk.tools</groupId>
                    <artifactId>jdk.tools</artifactId>
                </exclusion>
                <exclusion>
                    <groupId>com.google.protobuf</groupId>
                    <artifactId>protobuf-java</artifactId>
                </exclusion>
            </exclusions>
        </dependency>

        <dependency>
            <groupId>org.apache.hadoop</groupId>
            <artifactId>hadoop-hdfs-client</artifactId>
            <version>${hadoop.version}</version>
            <scope>test</scope>
        </dependency>

        <dependency>
            <groupId>org.testcontainers</groupId>
            <artifactId>mysql</artifactId>
            <version>${testcontainers.version}</version>
            <scope>test</scope>
        </dependency>

        <dependency>
            <groupId>org.testcontainers</groupId>
            <artifactId>postgresql</artifactId>
            <version>${testcontainers.version}</version>
            <scope>test</scope>
        </dependency>

        <dependency>
            <groupId>org.testcontainers</groupId>
            <artifactId>mongodb</artifactId>
            <version>${mongodb.testcontainers.version}</version>
            <scope>test</scope>
        </dependency>

        <dependency>
            <groupId>org.testcontainers</groupId>
            <artifactId>pulsar</artifactId>
            <version>${testcontainers.version}</version>
            <scope>test</scope>
        </dependency>
    </dependencies>

    <build>
        <plugins>
            <plugin>
                <groupId>org.apache.maven.plugins</groupId>
                <artifactId>maven-shade-plugin</artifactId>
                <executions>
                    <execution>
                        <id>shade-paimon</id>
                        <phase>package</phase>
                        <goals>
                            <goal>shade</goal>
                        </goals>
                        <configuration>
                            <relocations>
                                <!-- Same as flink-sql-connector-kafka. -->
                                <relocation>
                                    <pattern>org.apache.kafka</pattern>
                                    <shadedPattern>org.apache.flink.kafka.shaded.org.apache.kafka</shadedPattern>
                                </relocation>
                            </relocations>
                        </configuration>
                    </execution>
                </executions>
            </plugin>


            <plugin>
                <groupId>org.apache.maven.plugins</groupId>
                <artifactId>maven-jar-plugin</artifactId>
                <executions>
                    <execution>
                        <goals>
                            <goal>test-jar</goal>
                        </goals>
                    </execution>
                </executions>
            </plugin>
        </plugins>
    </build>
</project><|MERGE_RESOLUTION|>--- conflicted
+++ resolved
@@ -35,11 +35,8 @@
 
     <properties>
         <flink.version>1.17.2</flink.version>
-<<<<<<< HEAD
-        <flink.mysql.cdc.version>2.4.0</flink.mysql.cdc.version>
-=======
+        <flink.mysql.cdc.version>2.4.2</flink.mysql.cdc.version>
         <flink.cdc.version>2.4.2</flink.cdc.version>
->>>>>>> 42e7f99a
         <flink.mongodb.cdc.version>2.4.1</flink.mongodb.cdc.version>
         <avro.version>1.11.1</avro.version>
         <geometry.version>2.2.0</geometry.version>
