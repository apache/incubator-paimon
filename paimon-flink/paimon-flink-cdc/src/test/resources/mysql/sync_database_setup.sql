-- Licensed to the Apache Software Foundation (ASF) under one
-- or more contributor license agreements.  See the NOTICE file
-- distributed with this work for additional information
-- regarding copyright ownership.  The ASF licenses this file
-- to you under the Apache License, Version 2.0 (the
-- "License"); you may not use this file except in compliance
-- with the License.  You may obtain a copy of the License at
--
--     http://www.apache.org/licenses/LICENSE-2.0
--
-- Unless required by applicable law or agreed to in writing, software
-- distributed under the License is distributed on an "AS IS" BASIS,
-- WITHOUT WARRANTIES OR CONDITIONS OF ANY KIND, either express or implied.
-- See the License for the specific language governing permissions and
-- limitations under the License.

-- In production you would almost certainly limit the replication user must be on the follower (slave) machine,
-- to prevent other clients accessing the log from other machines. For example, 'replicator'@'follower.acme.com'.
-- However, in this database we'll grant the test user 'paimonuser' all privileges:
--
GRANT ALL PRIVILEGES ON *.* TO 'paimonuser'@'%';

-- ################################################################################
--  MySqlSyncDatabaseActionITCase
-- ################################################################################

CREATE DATABASE paimon_sync_database;
USE paimon_sync_database;

CREATE TABLE t1 (
    k INT,
    v1 VARCHAR(10),
    PRIMARY KEY (k)
);

CREATE TABLE t2 (
    k1 INT,
    k2 VARCHAR(10),
    v1 INT,
    v2 BIGINT,
    PRIMARY KEY (k1, k2)
);

-- no primary key, should be ignored
CREATE TABLE t3 (
    v1 INT
);

-- to make sure we use JDBC Driver correctly
CREATE DATABASE paimon_sync_database1;
USE paimon_sync_database1;

CREATE TABLE t1 (
    k INT,
    v1 VARCHAR(10),
    PRIMARY KEY (k)
);

CREATE TABLE t2 (
    k1 INT,
    k2 VARCHAR(10),
    v1 INT,
    v2 BIGINT,
    PRIMARY KEY (k1, k2)
);

-- no primary key, should be ignored
CREATE TABLE t3 (
    v1 INT
);

-- ################################################################################
--  MySqlSyncDatabaseActionITCase#testIgnoreIncompatibleTables
-- ################################################################################

CREATE DATABASE paimon_sync_database_ignore_incompatible;
USE paimon_sync_database_ignore_incompatible;

CREATE TABLE incompatible (
    k INT,
    v1 VARCHAR(10),
    PRIMARY KEY (k)
);

CREATE TABLE compatible (
    k1 INT,
    k2 VARCHAR(10),
    v1 INT,
    v2 BIGINT,
    PRIMARY KEY (k1, k2)
);

-- ################################################################################
--  MySqlSyncDatabaseActionITCase#testTableAffix
-- ################################################################################

CREATE DATABASE paimon_sync_database_affix;
USE paimon_sync_database_affix;

CREATE TABLE t1 (
    k1 INT,
    v0 VARCHAR(10),
    PRIMARY KEY (k1)
);

CREATE TABLE t2 (
    k2 INT,
    v0 VARCHAR(10),
    PRIMARY KEY (k2)
);

-- ################################################################################
--  MySqlSyncDatabaseActionITCase#testIncludingTables
-- ################################################################################

CREATE DATABASE paimon_sync_database_including;
USE paimon_sync_database_including;

CREATE TABLE paimon_1 (
    k INT,
    PRIMARY KEY (k)
);

CREATE TABLE paimon_2 (
    k INT,
    PRIMARY KEY (k)
);

CREATE TABLE flink (
    k INT,
    PRIMARY KEY (k)
);

CREATE TABLE ignored (
    k INT,
    PRIMARY KEY (k)
);

-- ################################################################################
--  MySqlSyncDatabaseActionITCase#testExcludingTables
-- ################################################################################

CREATE DATABASE paimon_sync_database_excluding;
USE paimon_sync_database_excluding;

CREATE TABLE paimon_1 (
    k INT,
    PRIMARY KEY (k)
);

CREATE TABLE paimon_2 (
    k INT,
    PRIMARY KEY (k)
);

CREATE TABLE flink (
    k INT,
    PRIMARY KEY (k)
);

CREATE TABLE sync (
    k INT,
    PRIMARY KEY (k)
);

-- ################################################################################
--  MySqlSyncDatabaseActionITCase#testIncludingAndExcludingTables
-- ################################################################################

CREATE DATABASE paimon_sync_database_in_excluding;
USE paimon_sync_database_in_excluding;

CREATE TABLE paimon_1 (
    k INT,
    PRIMARY KEY (k)
);

CREATE TABLE paimon_2 (
    k INT,
    PRIMARY KEY (k)
);

CREATE TABLE flink (
    k INT,
    PRIMARY KEY (k)
);

CREATE TABLE test (
    k INT,
    PRIMARY KEY (k)
);

-- ################################################################################
--  MySqlSyncDatabaseActionITCase#testIgnoreCase
-- ################################################################################

CREATE DATABASE paimon_ignore_CASE;
USE paimon_ignore_CASE;

CREATE TABLE T (
    k INT,
    UPPERCASE_V0 VARCHAR(20),
    PRIMARY KEY (k)
);


-- ################################################################################
--  MySqlSyncDatabaseActionITCase#testNewlyAddedTables
-- ################################################################################

CREATE DATABASE paimon_sync_database_newly_added_tables;
USE paimon_sync_database_newly_added_tables;

CREATE TABLE t1 (
    k INT,
    v1 VARCHAR(10),
    PRIMARY KEY (k)
);

CREATE TABLE t2 (
    k1 INT,
    k2 VARCHAR(10),
    v1 INT,
    v2 BIGINT,
    PRIMARY KEY (k1, k2)
);

CREATE DATABASE paimon_sync_database_newly_added_tables_1;
USE paimon_sync_database_newly_added_tables_1;

CREATE TABLE t1 (
    k INT,
    v1 VARCHAR(10),
    PRIMARY KEY (k)
);

CREATE TABLE t2 (
    k1 INT,
    k2 VARCHAR(10),
    v1 INT,
    v2 BIGINT,
    PRIMARY KEY (k1, k2)
);


CREATE DATABASE paimon_sync_database_newly_added_tables_2;
USE paimon_sync_database_newly_added_tables_2;

CREATE TABLE t1 (
    k INT,
    v1 VARCHAR(10),
    PRIMARY KEY (k)
);

CREATE TABLE t2 (
    k1 INT,
    k2 VARCHAR(10),
    v1 INT,
    v2 BIGINT,
    PRIMARY KEY (k1, k2)
);


CREATE DATABASE paimon_sync_database_newly_added_tables_3;
USE paimon_sync_database_newly_added_tables_3;

CREATE TABLE t1 (
    k INT,
    v1 VARCHAR(10),
    PRIMARY KEY (k)
);

CREATE TABLE t2 (
    k1 INT,
    k2 VARCHAR(10),
    v1 INT,
    v2 BIGINT,
    PRIMARY KEY (k1, k2)
);


CREATE DATABASE paimon_sync_database_newly_added_tables_4;
USE paimon_sync_database_newly_added_tables_4;

CREATE TABLE t1 (
    k INT,
    v1 VARCHAR(10),
    PRIMARY KEY (k)
);

CREATE TABLE t2 (
    k1 INT,
    k2 VARCHAR(10),
    v1 INT,
    v2 BIGINT,
    PRIMARY KEY (k1, k2)
);

CREATE DATABASE paimon_sync_database_add_ignored_table;
USE paimon_sync_database_add_ignored_table;

CREATE TABLE t1 (
    k INT,
    v1 VARCHAR(10),
    PRIMARY KEY (k)
);

CREATE TABLE a (
    k INT,
    v1 VARCHAR(10),
    PRIMARY KEY (k)
);

CREATE DATABASE many_table_sync_test;
USE many_table_sync_test;

CREATE TABLE a (
    k INT,
    v VARCHAR(10),
    PRIMARY KEY (k)
);

-- ################################################################################
--  testSyncMultipleShards
-- ################################################################################

CREATE DATABASE database_shard_1;
USE database_shard_1;

CREATE TABLE t1 (
    k INT,
    v1 VARCHAR(10),
    PRIMARY KEY (k)
);

CREATE TABLE t2 (
    k BIGINT,
    v1 DOUBLE,
    PRIMARY KEY (k)
);

CREATE TABLE t3 (
    k INT,
    v1 VARCHAR(10),
    PRIMARY KEY (k)
);

CREATE DATABASE database_shard_2;
USE database_shard_2;

-- test schema merging
CREATE TABLE t1 (
    k INT,
    v1 VARCHAR(20),
    v2 BIGINT,
    PRIMARY KEY (k)
);

-- test schema evolution
CREATE TABLE t2 (
    k BIGINT,
    v1 DOUBLE,
    PRIMARY KEY (k)
);

-- test some shard doesn't have primary key
CREATE TABLE t3 (
    k INT,
    v1 VARCHAR(10)
);

-- ################################################################################
--  testSyncMultipleShardsWithoutMerging
-- ################################################################################

CREATE DATABASE without_merging_shard_1;
USE without_merging_shard_1;

CREATE TABLE t1 (
    k INT,
    v1 VARCHAR(10),
    PRIMARY KEY (k)
);

CREATE TABLE t2 (
    k INT,
    v1 VARCHAR(10),
    PRIMARY KEY (k)
);

CREATE DATABASE without_merging_shard_2;
USE without_merging_shard_2;

CREATE TABLE t1 (
    k INT,
    v1 VARCHAR(20),
    v2 BIGINT,
    PRIMARY KEY (k)
);

-- test some shard doesn't have primary key
CREATE TABLE t2 (
    k INT,
    v1 VARCHAR(10)
);

-- ################################################################################
--  testMonitoredAndExcludedTablesWithMering
-- ################################################################################

CREATE DATABASE monitored_and_excluded_shard_1;
USE monitored_and_excluded_shard_1;

CREATE TABLE t1 (
    k INT,
    v1 VARCHAR(10),
    PRIMARY KEY (k)
);

CREATE TABLE t2 (
    k INT,
    v1 VARCHAR(10),
    PRIMARY KEY (k)
);

CREATE TABLE t3 (
    k INT,
    v1 VARCHAR(10),
    PRIMARY KEY (k)
);


CREATE DATABASE monitored_and_excluded_shard_2;
USE monitored_and_excluded_shard_2;

CREATE TABLE t1 (
    k INT,
    v1 VARCHAR(10),
    PRIMARY KEY (k)
);

CREATE TABLE t2 (
    k INT,
    v2 DOUBLE,
    PRIMARY KEY (k)
);

CREATE TABLE t3 (
    k INT,
    v2 VARCHAR(10)
);

<<<<<<< HEAD
-- ################################################################################
--  MySqlSyncDatabaseActionITCase#testNewlyAddedTablesOptionsChange
-- ################################################################################

CREATE DATABASE newly_added_tables_option_schange;
USE newly_added_tables_option_schange;

CREATE TABLE t1 (
   k INT,
   v1 VARCHAR(10),
   PRIMARY KEY (k)
=======

-- ################################################################################
--  testMetadataColumns
-- ################################################################################

CREATE DATABASE metadata;
USE metadata;

CREATE TABLE t1 (
    k INT,
    v1 VARCHAR(10),
    PRIMARY KEY (k)
);

CREATE TABLE t2 (
    k INT,
    v1 VARCHAR(10),
    PRIMARY KEY (k)
>>>>>>> 04179e37
);<|MERGE_RESOLUTION|>--- conflicted
+++ resolved
@@ -450,7 +450,6 @@
     v2 VARCHAR(10)
 );
 
-<<<<<<< HEAD
 -- ################################################################################
 --  MySqlSyncDatabaseActionITCase#testNewlyAddedTablesOptionsChange
 -- ################################################################################
@@ -462,7 +461,6 @@
    k INT,
    v1 VARCHAR(10),
    PRIMARY KEY (k)
-=======
 
 -- ################################################################################
 --  testMetadataColumns
@@ -481,5 +479,4 @@
     k INT,
     v1 VARCHAR(10),
     PRIMARY KEY (k)
->>>>>>> 04179e37
 );