--- conflicted
+++ resolved
@@ -1375,7 +1375,6 @@
 
     @Test
     @Timeout(60)
-<<<<<<< HEAD
     public void testColumnAlterInExistingTableWhenStartJob() throws Exception {
         Map<String, String> options = new HashMap<>();
         options.put("bucket", "1");
@@ -1413,7 +1412,7 @@
         assertThat(actual.get("a").type()).isEqualTo(DataTypes.BIGINT());
         assertThat(actual.get("b").type()).isEqualTo(DataTypes.VARCHAR(30));
         assertThat(actual.get("c").type()).isEqualTo(DataTypes.INT());
-=======
+      
     public void testWriteOnlyAndSchemaEvolution() throws Exception {
         Map<String, String> mySqlConfig = getBasicMySqlConfig();
         mySqlConfig.put("database-name", "write_only_and_schema_evolution");
@@ -1451,6 +1450,5 @@
             expected = Arrays.asList("+I[1, one, 1]", "+I[2, two, NULL]");
             waitForResult(expected, table, rowType, primaryKeys);
         }
->>>>>>> fac9477f
     }
 }