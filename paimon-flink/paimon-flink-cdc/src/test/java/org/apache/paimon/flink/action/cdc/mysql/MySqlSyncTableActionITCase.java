--- conflicted
+++ resolved
@@ -1079,7 +1079,6 @@
     }
 
     @Test
-<<<<<<< HEAD
     @Timeout(60)
     public void testCompositePrimaryKey() throws Exception {
         Map<String, String> mySqlConfig = getBasicMySqlConfig();
@@ -1130,7 +1129,10 @@
 
     private String getPrefix(String table) {
         return DATABASE_NAME + "_" + table + "_";
-=======
+    }
+
+    @Test
+    @Timeout(60)
     public void testInvalidAlterBucket() throws Exception {
         // create table with bucket first
         createFileStoreTable(
@@ -1150,6 +1152,5 @@
 
         assertThatCode(action::build).doesNotThrowAnyException();
         assertThat(action.fileStoreTable().options().get(BUCKET.key())).isEqualTo("1");
->>>>>>> ed322ce1
     }
 }