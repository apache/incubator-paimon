--- conflicted
+++ resolved
@@ -845,7 +845,6 @@
 
     @Test
     @Timeout(60)
-<<<<<<< HEAD
     public void testOptionsChange() throws Exception {
         Map<String, String> mySqlConfig = getBasicMySqlConfig();
 
@@ -894,7 +893,10 @@
 
         Map<String, String> dynamicOptions = action2.fileStoreTable().options();
         assertThat(dynamicOptions).containsAllEntriesOf(tableConfig);
-=======
+    }
+
+    @Test
+    @Timeout(60)
     public void testMetadataColumns() throws Exception {
         try (Statement statement = getStatement()) {
             statement.execute("USE metadata");
@@ -930,7 +932,6 @@
                 table,
                 rowType,
                 Collections.singletonList("pk"));
->>>>>>> 04179e37
     }
 
     @Test
