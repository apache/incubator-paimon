/*
 * Licensed to the Apache Software Foundation (ASF) under one
 * or more contributor license agreements.  See the NOTICE file
 * distributed with this work for additional information
 * regarding copyright ownership.  The ASF licenses this file
 * to you under the Apache License, Version 2.0 (the
 * "License"); you may not use this file except in compliance
 * with the License.  You may obtain a copy of the License at
 *
 *     http://www.apache.org/licenses/LICENSE-2.0
 *
 * Unless required by applicable law or agreed to in writing, software
 * distributed under the License is distributed on an "AS IS" BASIS,
 * WITHOUT WARRANTIES OR CONDITIONS OF ANY KIND, either express or implied.
 * See the License for the specific language governing permissions and
 * limitations under the License.
 */

package org.apache.paimon.flink.action.cdc.mysql;

import org.apache.paimon.options.CatalogOptions;
import org.apache.paimon.schema.SchemaChange;
import org.apache.paimon.schema.SchemaManager;
import org.apache.paimon.table.FileStoreTable;
import org.apache.paimon.types.DataField;
import org.apache.paimon.types.DataType;
import org.apache.paimon.types.DataTypes;
import org.apache.paimon.types.RowType;
import org.apache.paimon.utils.JsonSerdeUtil;

import org.apache.flink.core.execution.JobClient;
import org.junit.jupiter.api.BeforeAll;
import org.junit.jupiter.api.Test;
import org.junit.jupiter.api.Timeout;

import java.sql.Statement;
import java.util.ArrayList;
import java.util.Arrays;
import java.util.Collections;
import java.util.HashMap;
import java.util.List;
import java.util.Map;
import java.util.concurrent.ThreadLocalRandom;
import java.util.stream.Collectors;

import static org.apache.paimon.testutils.assertj.AssertionUtils.anyCauseMatches;
import static org.assertj.core.api.Assertions.assertThat;
import static org.assertj.core.api.Assertions.assertThatThrownBy;

/** IT cases for {@link MySqlSyncTableAction}. */
public class MySqlSyncTableActionITCase extends MySqlActionITCaseBase {

    private static final String DATABASE_NAME = "paimon_sync_table";

    @BeforeAll
    public static void startContainers() {
        MYSQL_CONTAINER.withSetupSQL("mysql/sync_table_setup.sql");
        start();
    }

    @Test
    @Timeout(60)
    public void testSchemaEvolution() throws Exception {
        Map<String, String> mySqlConfig = getBasicMySqlConfig();
        mySqlConfig.put("database-name", DATABASE_NAME);
        mySqlConfig.put("table-name", "schema_evolution_\\d+");

        MySqlSyncTableAction action =
                syncTableActionBuilder(mySqlConfig)
                        .withCatalogConfig(
                                Collections.singletonMap(
                                        CatalogOptions.METASTORE.key(), "test-alter-table"))
                        .withTableConfig(getBasicTableConfig())
                        .withPartitionKeys("pt")
                        .withPrimaryKeys("pt", "_id")
                        .build();
        runActionWithDefaultEnv(action);

        checkTableSchema(
                "[{\"id\":0,\"name\":\"pt\",\"type\":\"INT NOT NULL\",\"description\":\"primary\"},"
                        + "{\"id\":1,\"name\":\"_id\",\"type\":\"INT NOT NULL\",\"description\":\"_id\"},"
                        + "{\"id\":2,\"name\":\"v1\",\"type\":\"VARCHAR(10)\",\"description\":\"v1\"}]");

        try (Statement statement = getStatement()) {
            testSchemaEvolutionImpl(statement);
        }
    }

    private void checkTableSchema(String excepted) throws Exception {

        FileStoreTable table = getFileStoreTable();

        assertThat(JsonSerdeUtil.toFlatJson(table.schema().fields())).isEqualTo(excepted);
    }

    private void testSchemaEvolutionImpl(Statement statement) throws Exception {
        FileStoreTable table = getFileStoreTable();
        statement.executeUpdate("USE " + DATABASE_NAME);

        statement.executeUpdate("INSERT INTO schema_evolution_1 VALUES (1, 1, 'one')");
        statement.executeUpdate(
                "INSERT INTO schema_evolution_2 VALUES (1, 2, 'two'), (2, 4, 'four')");
        RowType rowType =
                RowType.of(
                        new DataType[] {
                            DataTypes.INT().notNull(),
                            DataTypes.INT().notNull(),
                            DataTypes.VARCHAR(10)
                        },
                        new String[] {"pt", "_id", "v1"});
        List<String> primaryKeys = Arrays.asList("pt", "_id");
        List<String> expected = Arrays.asList("+I[1, 1, one]", "+I[1, 2, two]", "+I[2, 4, four]");
        waitForResult(expected, table, rowType, primaryKeys);

        statement.executeUpdate("ALTER TABLE schema_evolution_1 ADD COLUMN v2 INT");
        statement.executeUpdate(
                "INSERT INTO schema_evolution_1 VALUES (2, 3, 'three', 30), (1, 5, 'five', 50)");
        statement.executeUpdate("ALTER TABLE schema_evolution_2 ADD COLUMN v2 INT");
        statement.executeUpdate("INSERT INTO schema_evolution_2 VALUES (1, 6, 'six', 60)");
        statement.executeUpdate("UPDATE schema_evolution_2 SET v1 = 'second' WHERE _id = 2");
        rowType =
                RowType.of(
                        new DataType[] {
                            DataTypes.INT().notNull(),
                            DataTypes.INT().notNull(),
                            DataTypes.VARCHAR(10),
                            DataTypes.INT()
                        },
                        new String[] {"pt", "_id", "v1", "v2"});
        expected =
                Arrays.asList(
                        "+I[1, 1, one, NULL]",
                        "+I[1, 2, second, NULL]",
                        "+I[2, 3, three, 30]",
                        "+I[2, 4, four, NULL]",
                        "+I[1, 5, five, 50]",
                        "+I[1, 6, six, 60]");
        waitForResult(expected, table, rowType, primaryKeys);

        statement.executeUpdate("ALTER TABLE schema_evolution_1 MODIFY COLUMN v2 BIGINT");
        statement.executeUpdate(
                "INSERT INTO schema_evolution_1 VALUES (2, 7, 'seven', 70000000000)");
        statement.executeUpdate("DELETE FROM schema_evolution_1 WHERE _id = 5");
        statement.executeUpdate("UPDATE schema_evolution_1 SET v2 = 30000000000 WHERE _id = 3");
        statement.executeUpdate("ALTER TABLE schema_evolution_2 MODIFY COLUMN v2 BIGINT");
        statement.executeUpdate(
                "INSERT INTO schema_evolution_2 VALUES (2, 8, 'eight', 80000000000)");
        rowType =
                RowType.of(
                        new DataType[] {
                            DataTypes.INT().notNull(),
                            DataTypes.INT().notNull(),
                            DataTypes.VARCHAR(10),
                            DataTypes.BIGINT()
                        },
                        new String[] {"pt", "_id", "v1", "v2"});
        expected =
                Arrays.asList(
                        "+I[1, 1, one, NULL]",
                        "+I[1, 2, second, NULL]",
                        "+I[2, 3, three, 30000000000]",
                        "+I[2, 4, four, NULL]",
                        "+I[1, 6, six, 60]",
                        "+I[2, 7, seven, 70000000000]",
                        "+I[2, 8, eight, 80000000000]");
        waitForResult(expected, table, rowType, primaryKeys);

        statement.executeUpdate("ALTER TABLE schema_evolution_1 ADD COLUMN v3 NUMERIC(8, 3)");
        statement.executeUpdate("ALTER TABLE schema_evolution_1 ADD COLUMN v4 VARBINARY(10)");
        statement.executeUpdate("ALTER TABLE schema_evolution_1 ADD COLUMN v5 FLOAT");
        statement.executeUpdate("ALTER TABLE schema_evolution_1 MODIFY COLUMN v1 VARCHAR(20)");
        statement.executeUpdate(
                "INSERT INTO schema_evolution_1 VALUES (1, 9, 'nine', 90000000000, 99999.999, 'nine.bin', 9.9)");
        statement.executeUpdate("ALTER TABLE schema_evolution_2 ADD COLUMN v3 NUMERIC(8, 3)");
        statement.executeUpdate("ALTER TABLE schema_evolution_2 ADD COLUMN v4 VARBINARY(10)");
        statement.executeUpdate("ALTER TABLE schema_evolution_2 ADD COLUMN v5 FLOAT");
        statement.executeUpdate("ALTER TABLE schema_evolution_2 MODIFY COLUMN v1 VARCHAR(20)");
        statement.executeUpdate(
                "UPDATE schema_evolution_2 SET v1 = 'very long string' WHERE _id = 8");
        rowType =
                RowType.of(
                        new DataType[] {
                            DataTypes.INT().notNull(),
                            DataTypes.INT().notNull(),
                            DataTypes.VARCHAR(20),
                            DataTypes.BIGINT(),
                            DataTypes.DECIMAL(8, 3),
                            DataTypes.VARBINARY(10),
                            DataTypes.FLOAT()
                        },
                        new String[] {"pt", "_id", "v1", "v2", "v3", "v4", "v5"});
        expected =
                Arrays.asList(
                        "+I[1, 1, one, NULL, NULL, NULL, NULL]",
                        "+I[1, 2, second, NULL, NULL, NULL, NULL]",
                        "+I[2, 3, three, 30000000000, NULL, NULL, NULL]",
                        "+I[2, 4, four, NULL, NULL, NULL, NULL]",
                        "+I[1, 6, six, 60, NULL, NULL, NULL]",
                        "+I[2, 7, seven, 70000000000, NULL, NULL, NULL]",
                        "+I[2, 8, very long string, 80000000000, NULL, NULL, NULL]",
                        "+I[1, 9, nine, 90000000000, 99999.999, [110, 105, 110, 101, 46, 98, 105, 110], 9.9]");
        waitForResult(expected, table, rowType, primaryKeys);

        statement.executeUpdate("ALTER TABLE schema_evolution_1 MODIFY COLUMN v4 VARBINARY(20)");
        statement.executeUpdate("ALTER TABLE schema_evolution_1 MODIFY COLUMN v5 DOUBLE");
        statement.executeUpdate(
                "UPDATE schema_evolution_1 SET v4 = 'nine.bin.long', v5 = 9.00000000009 WHERE _id = 9");
        statement.executeUpdate("ALTER TABLE schema_evolution_2 MODIFY COLUMN v4 VARBINARY(20)");
        statement.executeUpdate("ALTER TABLE schema_evolution_2 MODIFY COLUMN v5 DOUBLE");
        statement.executeUpdate(
                "UPDATE schema_evolution_2 SET v4 = 'four.bin.long', v5 = 4.00000000004 WHERE _id = 4");
        rowType =
                RowType.of(
                        new DataType[] {
                            DataTypes.INT().notNull(),
                            DataTypes.INT().notNull(),
                            DataTypes.VARCHAR(20),
                            DataTypes.BIGINT(),
                            DataTypes.DECIMAL(8, 3),
                            DataTypes.VARBINARY(20),
                            DataTypes.DOUBLE()
                        },
                        new String[] {"pt", "_id", "v1", "v2", "v3", "v4", "v5"});
        expected =
                Arrays.asList(
                        "+I[1, 1, one, NULL, NULL, NULL, NULL]",
                        "+I[1, 2, second, NULL, NULL, NULL, NULL]",
                        "+I[2, 3, three, 30000000000, NULL, NULL, NULL]",
                        "+I[2, 4, four, NULL, NULL, [102, 111, 117, 114, 46, 98, 105, 110, 46, 108, 111, 110, 103], 4.00000000004]",
                        "+I[1, 6, six, 60, NULL, NULL, NULL]",
                        "+I[2, 7, seven, 70000000000, NULL, NULL, NULL]",
                        "+I[2, 8, very long string, 80000000000, NULL, NULL, NULL]",
                        "+I[1, 9, nine, 90000000000, 99999.999, [110, 105, 110, 101, 46, 98, 105, 110, 46, 108, 111, 110, 103], 9.00000000009]");
        waitForResult(expected, table, rowType, primaryKeys);

        // test that catalog loader works
        assertThat(getFileStoreTable().options()).containsEntry("alter-table-test", "true");
    }

    @Test
    @Timeout(60)
    public void testMultipleSchemaEvolutions() throws Exception {
        Map<String, String> mySqlConfig = getBasicMySqlConfig();
        mySqlConfig.put("database-name", DATABASE_NAME);
        mySqlConfig.put("table-name", "schema_evolution_multiple");

        MySqlSyncTableAction action = syncTableActionBuilder(mySqlConfig).build();
        runActionWithDefaultEnv(action);

        checkTableSchema(
                "[{\"id\":0,\"name\":\"_id\",\"type\":\"INT NOT NULL\",\"description\":\"primary\"},"
                        + "{\"id\":1,\"name\":\"v1\",\"type\":\"VARCHAR(10)\",\"description\":\"v1\"},"
                        + "{\"id\":2,\"name\":\"v2\",\"type\":\"INT\",\"description\":\"v2\"},"
                        + "{\"id\":3,\"name\":\"v3\",\"type\":\"VARCHAR(10)\",\"description\":\"v3\"}]");

        try (Statement statement = getStatement()) {
            testSchemaEvolutionMultipleImpl(statement);
        }
    }

    private void testSchemaEvolutionMultipleImpl(Statement statement) throws Exception {
        FileStoreTable table = getFileStoreTable();
        statement.executeUpdate("USE " + DATABASE_NAME);

        statement.executeUpdate(
                "INSERT INTO schema_evolution_multiple VALUES (1, 'one', 10, 'string_1')");
        RowType rowType =
                RowType.of(
                        new DataType[] {
                            DataTypes.INT().notNull(),
                            DataTypes.VARCHAR(10),
                            DataTypes.INT(),
                            DataTypes.VARCHAR(10)
                        },
                        new String[] {"_id", "v1", "v2", "v3"});
        List<String> primaryKeys = Collections.singletonList("_id");
        List<String> expected = Collections.singletonList("+I[1, one, 10, string_1]");
        waitForResult(expected, table, rowType, primaryKeys);

        statement.executeUpdate(
                "ALTER TABLE schema_evolution_multiple "
                        + "ADD v4 INT, "
                        + "MODIFY COLUMN v1 VARCHAR(20), "
                        // I'd love to change COMMENT to DEFAULT
                        // however debezium parser seems to have a bug here
                        + "ADD COLUMN (v5 DOUBLE, v6 DECIMAL(5, 3), `$% ^,& *(` VARCHAR(10) COMMENT 'Hi, v700 DOUBLE \\', v701 INT a test'), "
                        + "MODIFY v2 BIGINT");
        statement.executeUpdate(
                "INSERT INTO schema_evolution_multiple VALUES "
                        + "(2, 'long_string_two', 2000000000000, 'string_2', 20, 20.5, 20.002, 'test_2')");
        rowType =
                RowType.of(
                        new DataType[] {
                            DataTypes.INT().notNull(),
                            DataTypes.VARCHAR(20),
                            DataTypes.BIGINT(),
                            DataTypes.VARCHAR(10),
                            DataTypes.INT(),
                            DataTypes.DOUBLE(),
                            DataTypes.DECIMAL(5, 3),
                            DataTypes.VARCHAR(10)
                        },
                        new String[] {"_id", "v1", "v2", "v3", "v4", "v5", "v6", "$% ^,& *("});
        expected =
                Arrays.asList(
                        "+I[1, one, 10, string_1, NULL, NULL, NULL, NULL]",
                        "+I[2, long_string_two, 2000000000000, string_2, 20, 20.5, 20.002, test_2]");
        waitForResult(expected, table, rowType, primaryKeys);
    }

    @Test
    @Timeout(90)
    public void testAllTypes() throws Exception {
        // the first round checks for table creation
        // the second round checks for running the action on an existing table
        for (int i = 0; i < 2; i++) {
            testAllTypesOnce();
        }
    }

    private void testAllTypesOnce() throws Exception {
        Map<String, String> mySqlConfig = getBasicMySqlConfig();
        mySqlConfig.put("database-name", DATABASE_NAME);
        mySqlConfig.put("table-name", "all_types_table");

        MySqlSyncTableAction action =
                syncTableActionBuilder(mySqlConfig)
                        .withPartitionKeys("pt")
                        .withPrimaryKeys("pt", "_id")
                        .build();
        JobClient client = runActionWithDefaultEnv(action);

        try (Statement statement = getStatement()) {
            testAllTypesImpl(statement);
        }

        client.cancel().get();
    }

    private void testAllTypesImpl(Statement statement) throws Exception {
        RowType rowType =
                RowType.of(
                        new DataType[] {
                            DataTypes.INT().notNull(), // _id
                            DataTypes.DECIMAL(2, 1).notNull(), // pt
                            DataTypes.BOOLEAN(), // _bit1
                            DataTypes.BINARY(8), // _bit
                            DataTypes.BOOLEAN(), // _tinyint1
                            DataTypes.BOOLEAN(), // _boolean
                            DataTypes.BOOLEAN(), // _bool
                            DataTypes.TINYINT(), // _tinyint
                            DataTypes.SMALLINT(), // _tinyint_unsigned
                            DataTypes.SMALLINT(), // _tinyint_unsigned_zerofill
                            DataTypes.SMALLINT(), // _smallint
                            DataTypes.INT(), // _smallint_unsigned
                            DataTypes.INT(), // _smallint_unsigned_zerofill
                            DataTypes.INT(), // _mediumint
                            DataTypes.BIGINT(), // _mediumint_unsigned
                            DataTypes.BIGINT(), // _mediumint_unsigned_zerofill
                            DataTypes.INT(), // _int
                            DataTypes.BIGINT(), // _int_unsigned
                            DataTypes.BIGINT(), // _int_unsigned_zerofill
                            DataTypes.BIGINT(), // _bigint
                            DataTypes.DECIMAL(20, 0), // _bigint_unsigned
                            DataTypes.DECIMAL(20, 0), // _bigint_unsigned_zerofill
                            DataTypes.DECIMAL(20, 0).notNull(), // _serial
                            DataTypes.FLOAT(), // _float
                            DataTypes.FLOAT(), // _float_unsigned
                            DataTypes.FLOAT(), // _float_unsigned_zerofill
                            DataTypes.DOUBLE(), // _real
                            DataTypes.DOUBLE(), // _real_unsigned
                            DataTypes.DOUBLE(), // _real_unsigned_zerofill
                            DataTypes.DOUBLE(), // _double
                            DataTypes.DOUBLE(), // _double_unsigned
                            DataTypes.DOUBLE(), // _double_unsigned_zerofill
                            DataTypes.DOUBLE(), // _double_precision
                            DataTypes.DOUBLE(), // _double_precision_unsigned
                            DataTypes.DOUBLE(), // _double_precision_unsigned_zerofill
                            DataTypes.DECIMAL(8, 3), // _numeric
                            DataTypes.DECIMAL(8, 3), // _numeric_unsigned
                            DataTypes.DECIMAL(8, 3), // _numeric_unsigned_zerofill
                            DataTypes.STRING(), // _fixed
                            DataTypes.STRING(), // _fixed_unsigned
                            DataTypes.STRING(), // _fixed_unsigned_zerofill
                            DataTypes.DECIMAL(8, 0), // _decimal
                            DataTypes.DECIMAL(8, 0), // _decimal_unsigned
                            DataTypes.DECIMAL(8, 0), // _decimal_unsigned_zerofill
                            DataTypes.DECIMAL(38, 10), // _big_decimal
                            DataTypes.DATE(), // _date
                            DataTypes.TIMESTAMP(0), // _datetime
                            DataTypes.TIMESTAMP(3), // _datetime3
                            DataTypes.TIMESTAMP(6), // _datetime6
                            DataTypes.TIMESTAMP(0), // _datetime_p
                            DataTypes.TIMESTAMP(2), // _datetime_p2
                            DataTypes.TIMESTAMP(6), // _timestamp
                            DataTypes.TIMESTAMP(0), // _timestamp0
                            DataTypes.CHAR(10), // _char
                            DataTypes.VARCHAR(20), // _varchar
                            DataTypes.STRING(), // _tinytext
                            DataTypes.STRING(), // _text
                            DataTypes.STRING(), // _mediumtext
                            DataTypes.STRING(), // _longtext
                            DataTypes.VARBINARY(10), // _bin
                            DataTypes.VARBINARY(20), // _varbin
                            DataTypes.BYTES(), // _tinyblob
                            DataTypes.BYTES(), // _blob
                            DataTypes.BYTES(), // _mediumblob
                            DataTypes.BYTES(), // _longblob
                            DataTypes.STRING(), // _json
                            DataTypes.STRING(), // _enum
                            DataTypes.INT(), // _year
                            DataTypes.TIME(), // _time
                            DataTypes.STRING(), // _point
                            DataTypes.STRING(), // _geometry
                            DataTypes.STRING(), // _linestring
                            DataTypes.STRING(), // _polygon
                            DataTypes.STRING(), // _multipoint
                            DataTypes.STRING(), // _multiline
                            DataTypes.STRING(), // _multipolygon
                            DataTypes.STRING(), // _geometrycollection
                            DataTypes.ARRAY(DataTypes.STRING()) // _set
                        },
                        new String[] {
                            "_id",
                            "pt",
                            "_bit1",
                            "_bit",
                            "_tinyint1",
                            "_boolean",
                            "_bool",
                            "_tinyint",
                            "_tinyint_unsigned",
                            "_tinyint_unsigned_zerofill",
                            "_smallint",
                            "_smallint_unsigned",
                            "_smallint_unsigned_zerofill",
                            "_mediumint",
                            "_mediumint_unsigned",
                            "_mediumint_unsigned_zerofill",
                            "_int",
                            "_int_unsigned",
                            "_int_unsigned_zerofill",
                            "_bigint",
                            "_bigint_unsigned",
                            "_bigint_unsigned_zerofill",
                            "_serial",
                            "_float",
                            "_float_unsigned",
                            "_float_unsigned_zerofill",
                            "_real",
                            "_real_unsigned",
                            "_real_unsigned_zerofill",
                            "_double",
                            "_double_unsigned",
                            "_double_unsigned_zerofill",
                            "_double_precision",
                            "_double_precision_unsigned",
                            "_double_precision_unsigned_zerofill",
                            "_numeric",
                            "_numeric_unsigned",
                            "_numeric_unsigned_zerofill",
                            "_fixed",
                            "_fixed_unsigned",
                            "_fixed_unsigned_zerofill",
                            "_decimal",
                            "_decimal_unsigned",
                            "_decimal_unsigned_zerofill",
                            "_big_decimal",
                            "_date",
                            "_datetime",
                            "_datetime3",
                            "_datetime6",
                            "_datetime_p",
                            "_datetime_p2",
                            "_timestamp",
                            "_timestamp0",
                            "_char",
                            "_varchar",
                            "_tinytext",
                            "_text",
                            "_mediumtext",
                            "_longtext",
                            "_bin",
                            "_varbin",
                            "_tinyblob",
                            "_blob",
                            "_mediumblob",
                            "_longblob",
                            "_json",
                            "_enum",
                            "_year",
                            "_time",
                            "_point",
                            "_geometry",
                            "_linestring",
                            "_polygon",
                            "_multipoint",
                            "_multiline",
                            "_multipolygon",
                            "_geometrycollection",
                            "_set",
                        });
        FileStoreTable table = getFileStoreTable();
        // BIT(64) data: 0B11111000111 -> 0B00000111_11000111
        String bits =
                Arrays.toString(
                        new byte[] {0, 0, 0, 0, 0, 0, (byte) 0B00000111, (byte) 0B11000111});
        List<String> expected =
                Arrays.asList(
                        "+I["
                                + "1, 1.1, "
                                + String.format("true, %s, ", bits)
                                + "true, true, false, 1, 2, 3, "
                                + "1000, 2000, 3000, "
                                + "100000, 200000, 300000, "
                                + "1000000, 2000000, 3000000, "
                                + "10000000000, 20000000000, 30000000000, 40000000000, "
                                + "1.5, 2.5, 3.5, "
                                + "1.000001, 2.000002, 3.000003, "
                                + "1.000011, 2.000022, 3.000033, "
                                + "1.000111, 2.000222, 3.000333, "
                                + "12345.110, 12345.220, 12345.330, "
                                + "123456789876543212345678987654321.11, 123456789876543212345678987654321.22, 123456789876543212345678987654321.33, "
                                + "11111, 22222, 33333, 2222222222222222300000001111.1234567890, "
                                + "19439, "
                                // display value of datetime is not affected by timezone
                                + "2023-03-23T14:30:05, 2023-03-23T14:30:05.123, 2023-03-23T14:30:05.123456, "
                                + "2023-03-24T14:30, 2023-03-24T14:30:05.120, "
                                // display value of timestamp is affected by timezone
                                // we store 2023-03-23T15:00:10.123456 in UTC-8 system timezone
                                // and query this timestamp in UTC-5 MySQL server timezone
                                // so the display value should increase by 3 hour
                                + "2023-03-23T18:00:10.123456, 2023-03-23T03:10, "
                                + "Paimon, Apache Paimon, Apache Paimon MySQL TINYTEXT Test Data, Apache Paimon MySQL Test Data, Apache Paimon MySQL MEDIUMTEXT Test Data, Apache Paimon MySQL Long Test Data, "
                                + "[98, 121, 116, 101, 115, 0, 0, 0, 0, 0], "
                                + "[109, 111, 114, 101, 32, 98, 121, 116, 101, 115], "
                                + "[84, 73, 78, 89, 66, 76, 79, 66, 32, 116, 121, 112, 101, 32, 116, 101, 115, 116, 32, 100, 97, 116, 97], "
                                + "[66, 76, 79, 66, 32, 116, 121, 112, 101, 32, 116, 101, 115, 116, 32, 100, 97, 116, 97], "
                                + "[77, 69, 68, 73, 85, 77, 66, 76, 79, 66, 32, 116, 121, 112, 101, 32, 116, 101, 115, 116, 32, 100, 97, 116, 97], "
                                + "[76, 79, 78, 71, 66, 76, 79, 66, 32, 32, 98, 121, 116, 101, 115, 32, 116, 101, 115, 116, 32, 100, 97, 116, 97], "
                                + "{\"a\": \"b\"}, "
                                + "value1, "
                                + "2023, "
                                + "36803000, "
                                + "{\"coordinates\":[1,1],\"type\":\"Point\",\"srid\":0}, "
                                + "{\"coordinates\":[[[1,1],[2,1],[2,2],[1,2],[1,1]]],\"type\":\"Polygon\",\"srid\":0}, "
                                + "{\"coordinates\":[[3,0],[3,3],[3,5]],\"type\":\"LineString\",\"srid\":0}, "
                                + "{\"coordinates\":[[[1,1],[2,1],[2,2],[1,2],[1,1]]],\"type\":\"Polygon\",\"srid\":0}, "
                                + "{\"coordinates\":[[1,1],[2,2]],\"type\":\"MultiPoint\",\"srid\":0}, "
                                + "{\"coordinates\":[[[1,1],[2,2],[3,3]],[[4,4],[5,5]]],\"type\":\"MultiLineString\",\"srid\":0}, "
                                + "{\"coordinates\":[[[[0,0],[10,0],[10,10],[0,10],[0,0]]],[[[5,5],[7,5],[7,7],[5,7],[5,5]]]],\"type\":\"MultiPolygon\",\"srid\":0}, "
                                + "{\"geometries\":[{\"type\":\"Point\",\"coordinates\":[10,10]},{\"type\":\"Point\",\"coordinates\":[30,30]},{\"type\":\"LineString\",\"coordinates\":[[15,15],[20,20]]}],\"type\":\"GeometryCollection\",\"srid\":0}, "
                                + "[a, b]"
                                + "]",
                        "+I["
                                + "2, 2.2, "
                                + "NULL, NULL, "
                                + "NULL, NULL, NULL, NULL, NULL, NULL, "
                                + "NULL, NULL, NULL, "
                                + "NULL, NULL, NULL, "
                                + "NULL, NULL, NULL, "
                                + "NULL, NULL, NULL, 50000000000, "
                                + "NULL, NULL, NULL, "
                                + "NULL, NULL, NULL, "
                                + "NULL, NULL, NULL, "
                                + "NULL, NULL, NULL, "
                                + "NULL, NULL, NULL, "
                                + "NULL, NULL, NULL, "
                                + "NULL, NULL, NULL, NULL, "
                                + "NULL, "
                                + "NULL, NULL, NULL, "
                                + "NULL, NULL, "
                                + "NULL, NULL, "
                                + "NULL, NULL, NULL, NULL, NULL, NULL, "
                                + "NULL, NULL, NULL, NULL, NULL, NULL, "
                                + "NULL, "
                                + "NULL, "
                                + "NULL, "
                                + "NULL, "
                                + "NULL, "
                                + "NULL, "
                                + "NULL, "
                                + "NULL, "
                                + "NULL, "
                                + "NULL, "
                                + "NULL, "
                                + "NULL, "
                                + "NULL"
                                + "]");
        waitForResult(expected, table, rowType, Arrays.asList("pt", "_id"));

        // test all types during schema evolution
        try {
            statement.executeUpdate("USE " + DATABASE_NAME);
            statement.executeUpdate("ALTER TABLE all_types_table ADD COLUMN v INT");
            List<DataField> newFields = new ArrayList<>(rowType.getFields());
            newFields.add(new DataField(rowType.getFieldCount(), "v", DataTypes.INT()));
            RowType newRowType = new RowType(newFields);
            List<String> newExpected =
                    expected.stream()
                            .map(s -> s.substring(0, s.length() - 1) + ", NULL]")
                            .collect(Collectors.toList());
            waitForResult(newExpected, table, newRowType, Arrays.asList("pt", "_id"));
        } finally {
            statement.executeUpdate("ALTER TABLE all_types_table DROP COLUMN v");
            SchemaManager schemaManager = new SchemaManager(table.fileIO(), table.location());
            schemaManager.commitChanges(SchemaChange.dropColumn("v"));
        }
    }

    @Test
    public void testIncompatibleMySqlTable() {
        Map<String, String> mySqlConfig = getBasicMySqlConfig();
        mySqlConfig.put("database-name", DATABASE_NAME);
        mySqlConfig.put("table-name", "incompatible_field_\\d+");

        MySqlSyncTableAction action = syncTableActionBuilder(mySqlConfig).build();

        assertThatThrownBy(action::run)
                .satisfies(
                        anyCauseMatches(
                                IllegalArgumentException.class,
                                "Column v1 have different types when merging schemas.\n"
<<<<<<< HEAD
                                        + "Current table '{paimon_sync_table.incompatible_field_2}' field: `v1` INT ''\n"
                                        + "To be merged table 'paimon_sync_table.incompatible_field_1' field: `v1` TIMESTAMP(0) ''"));
=======
                                        + "Current table '{paimon_sync_table.incompatible_field_2}' fields: [_id INT NOT NULL,v1 INT]\n"
                                        + "To be merged table 'paimon_sync_table.incompatible_field_1' fields: [_id INT NOT NULL,v1 TIMESTAMP(0)]"));
>>>>>>> 5c729cab
    }

    @Test
    public void testIncompatiblePaimonTable() throws Exception {
        Map<String, String> mySqlConfig = getBasicMySqlConfig();
        mySqlConfig.put("database-name", DATABASE_NAME);
        mySqlConfig.put("table-name", "incompatible_pk_\\d+");

        createFileStoreTable(
                RowType.of(
                        new DataType[] {DataTypes.INT(), DataTypes.BIGINT(), DataTypes.DOUBLE()},
                        new String[] {"a", "b", "c"}),
                Collections.emptyList(),
                Collections.singletonList("a"),
                new HashMap<>());

        MySqlSyncTableAction action =
                syncTableActionBuilder(mySqlConfig).withPrimaryKeys("a").build();

        assertThatThrownBy(action::run)
                .satisfies(
                        anyCauseMatches(
                                IllegalArgumentException.class,
                                "Paimon schema and source table schema are not compatible."));
    }

    @Test
    public void testInvalidPrimaryKey() throws Exception {
        Map<String, String> mySqlConfig = getBasicMySqlConfig();
        mySqlConfig.put("database-name", DATABASE_NAME);
        mySqlConfig.put("table-name", "schema_evolution_\\d+");

        MySqlSyncTableAction action =
                syncTableActionBuilder(mySqlConfig).withPrimaryKeys("pk").build();

        assertThatThrownBy(action::run)
                .satisfies(
                        anyCauseMatches(
                                IllegalArgumentException.class,
                                "Specified primary key 'pk' does not exist in source tables or computed columns."));
    }

    @Test
    public void testNoPrimaryKey() {
        Map<String, String> mySqlConfig = getBasicMySqlConfig();
        mySqlConfig.put("database-name", DATABASE_NAME);
        mySqlConfig.put("table-name", "incompatible_pk_\\d+");

        MySqlSyncTableAction action = syncTableActionBuilder(mySqlConfig).build();

        assertThatThrownBy(action::run)
                .satisfies(
                        anyCauseMatches(
                                IllegalArgumentException.class,
                                "Primary keys are not specified. "
                                        + "Also, can't infer primary keys from source table schemas because "
                                        + "source tables have no primary keys or have different primary keys."));
    }

    @Test
    @Timeout(60)
    public void testComputedColumn() throws Exception {
        // the first round checks for table creation
        // the second round checks for running the action on an existing table
        for (int i = 0; i < 2; i++) {
            innerTestComputedColumn(i == 0);
        }
    }

    private void innerTestComputedColumn(boolean executeMysql) throws Exception {
        Map<String, String> mySqlConfig = getBasicMySqlConfig();
        mySqlConfig.put("database-name", DATABASE_NAME);
        mySqlConfig.put("table-name", "test_computed_column");

        List<String> computedColumnDefs =
                Arrays.asList(
                        "_year_date=year(_date)",
                        "_year_datetime=year(_datetime)",
                        "_year_timestamp=year(_timestamp)",
                        "_month_date=month(_date)",
                        "_month_datetime=month(_datetime)",
                        "_month_timestamp=month(_timestamp)",
                        "_day_date=day(_date)",
                        "_day_datetime=day(_datetime)",
                        "_day_timestamp=day(_timestamp)",
                        "_hour_date=hour(_date)",
                        "_hour_datetime=hour(_datetime)",
                        "_hour_timestamp=hour(_timestamp)",
                        "_date_format_date=date_format(_date,yyyy)",
                        "_date_format_datetime=date_format(_datetime,yyyy-MM-dd)",
                        "_date_format_timestamp=date_format(_timestamp,yyyyMMdd)",
                        "_substring_date1=substring(_date,2)",
                        "_substring_date2=substring(_timestamp,5,10)",
                        "_truncate_date=trUNcate(pk,2)"); // test case-insensitive too

        MySqlSyncTableAction action =
                syncTableActionBuilder(mySqlConfig)
                        .withPartitionKeys("_year_date")
                        .withPrimaryKeys("pk", "_year_date")
                        .withComputedColumnArgs(computedColumnDefs)
                        .build();
        runActionWithDefaultEnv(action);

        if (executeMysql) {
            try (Statement statement = getStatement()) {
                statement.execute("USE " + DATABASE_NAME);
                statement.executeUpdate(
                        "INSERT INTO test_computed_column VALUES (1, '2023-03-23', '2022-01-01 14:30', '2021-09-15 15:00:10')");
                statement.executeUpdate(
                        "INSERT INTO test_computed_column VALUES (2, '2023-03-23', null, null)");
            }
        }

        FileStoreTable table = getFileStoreTable();
        RowType rowType =
                RowType.of(
                        new DataType[] {
                            DataTypes.INT().notNull(),
                            DataTypes.DATE(),
                            DataTypes.TIMESTAMP(0),
                            DataTypes.TIMESTAMP(0),
                            DataTypes.INT().notNull(),
                            DataTypes.INT(),
                            DataTypes.INT(),
                            DataTypes.INT(),
                            DataTypes.INT(),
                            DataTypes.INT(),
                            DataTypes.INT(),
                            DataTypes.INT(),
                            DataTypes.INT(),
                            DataTypes.INT(),
                            DataTypes.INT(),
                            DataTypes.INT(),
                            DataTypes.STRING(),
                            DataTypes.STRING(),
                            DataTypes.STRING(),
                            DataTypes.STRING(),
                            DataTypes.STRING(),
                            DataTypes.INT().notNull()
                        },
                        new String[] {
                            "pk",
                            "_date",
                            "_datetime",
                            "_timestamp",
                            "_year_date",
                            "_year_datetime",
                            "_year_timestamp",
                            "_month_date",
                            "_month_datetime",
                            "_month_timestamp",
                            "_day_date",
                            "_day_datetime",
                            "_day_timestamp",
                            "_hour_date",
                            "_hour_datetime",
                            "_hour_timestamp",
                            "_date_format_date",
                            "_date_format_datetime",
                            "_date_format_timestamp",
                            "_substring_date1",
                            "_substring_date2",
                            "_truncate_date"
                        });
        List<String> expected =
                Arrays.asList(
                        "+I[1, 19439, 2022-01-01T14:30, 2021-09-15T15:00:10, 2023, 2022, 2021, 3, 1, 9, 23, 1, 15, 0, 14, 15, 2023, 2022-01-01, 20210915, 23-03-23, 09-15, 0]",
                        "+I[2, 19439, NULL, NULL, 2023, NULL, NULL, 3, NULL, NULL, 23, NULL, NULL, 0, NULL, NULL, 2023, NULL, NULL, 23-03-23, NULL, 2]");
        waitForResult(expected, table, rowType, Arrays.asList("pk", "_year_date"));
    }

    @Test
    @Timeout(60)
    public void testSyncShards() throws Exception {
        Map<String, String> mySqlConfig = getBasicMySqlConfig();

        // test table list
        ThreadLocalRandom random = ThreadLocalRandom.current();
        String dbPattern = random.nextBoolean() ? "shard_.+" : "shard_1|shard_2";
        String tblPattern = random.nextBoolean() ? "t.+" : "t1|t2";
        mySqlConfig.put("database-name", dbPattern);
        mySqlConfig.put("table-name", tblPattern);

        MySqlSyncTableAction action =
                syncTableActionBuilder(mySqlConfig)
                        .withPartitionKeys("pt")
                        .withPrimaryKeys("pk", "pt")
                        .withComputedColumnArgs("pt=substring(_date,5)")
                        .build();
        runActionWithDefaultEnv(action);

        try (Statement statement = getStatement()) {
            statement.execute("USE shard_1");
            statement.executeUpdate("INSERT INTO t1 VALUES (1, '2023-07-30')");
            statement.executeUpdate("INSERT INTO t2 VALUES (2, '2023-07-30')");
            statement.execute("USE shard_2");
            statement.executeUpdate("INSERT INTO t1 VALUES (3, '2023-07-31')");
            statement.executeUpdate("INSERT INTO t1 VALUES (4, '2023-07-31')");
        }

        FileStoreTable table = getFileStoreTable();
        RowType rowType =
                RowType.of(
                        new DataType[] {
                            DataTypes.INT().notNull(),
                            DataTypes.VARCHAR(10),
                            DataTypes.STRING().notNull()
                        },
                        new String[] {"pk", "_date", "pt"});
        waitForResult(
                Arrays.asList(
                        "+I[1, 2023-07-30, 07-30]",
                        "+I[2, 2023-07-30, 07-30]",
                        "+I[3, 2023-07-31, 07-31]",
                        "+I[4, 2023-07-31, 07-31]"),
                table,
                rowType,
                Arrays.asList("pk", "pt"));
    }

    @Test
    public void testCatalogAndTableConfig() {
        MySqlSyncTableAction action =
                syncTableActionBuilder(getBasicMySqlConfig())
                        .withCatalogConfig(Collections.singletonMap("catalog-key", "catalog-value"))
                        .withTableConfig(Collections.singletonMap("table-key", "table-value"))
                        .build();

        assertThat(action.catalogConfig()).containsEntry("catalog-key", "catalog-value");
        assertThat(action.tableConfig())
                .containsExactlyEntriesOf(Collections.singletonMap("table-key", "table-value"));
    }

    private FileStoreTable getFileStoreTable() throws Exception {
        return getFileStoreTable(tableName);
    }
}<|MERGE_RESOLUTION|>--- conflicted
+++ resolved
@@ -621,13 +621,8 @@
                         anyCauseMatches(
                                 IllegalArgumentException.class,
                                 "Column v1 have different types when merging schemas.\n"
-<<<<<<< HEAD
                                         + "Current table '{paimon_sync_table.incompatible_field_2}' field: `v1` INT ''\n"
                                         + "To be merged table 'paimon_sync_table.incompatible_field_1' field: `v1` TIMESTAMP(0) ''"));
-=======
-                                        + "Current table '{paimon_sync_table.incompatible_field_2}' fields: [_id INT NOT NULL,v1 INT]\n"
-                                        + "To be merged table 'paimon_sync_table.incompatible_field_1' fields: [_id INT NOT NULL,v1 TIMESTAMP(0)]"));
->>>>>>> 5c729cab
     }
 
     @Test
