/*
 * Licensed to the Apache Software Foundation (ASF) under one
 * or more contributor license agreements.  See the NOTICE file
 * distributed with this work for additional information
 * regarding copyright ownership.  The ASF licenses this file
 * to you under the Apache License, Version 2.0 (the
 * "License"); you may not use this file except in compliance
 * with the License.  You may obtain a copy of the License at
 *
 *     http://www.apache.org/licenses/LICENSE-2.0
 *
 * Unless required by applicable law or agreed to in writing, software
 * distributed under the License is distributed on an "AS IS" BASIS,
 * WITHOUT WARRANTIES OR CONDITIONS OF ANY KIND, either express or implied.
 * See the License for the specific language governing permissions and
 * limitations under the License.
 */

package org.apache.paimon.flink.action.cdc.format;

import org.apache.paimon.flink.action.cdc.CdcSourceRecord;
import org.apache.paimon.flink.action.cdc.ComputedColumn;
import org.apache.paimon.flink.action.cdc.TypeMapping;
import org.apache.paimon.flink.action.cdc.format.canal.CanalRecordParserAbstract;
import org.apache.paimon.flink.action.cdc.format.debezium.DebeziumAvroRecordParser;
import org.apache.paimon.flink.action.cdc.format.debezium.DebeziumJsonRecordParser;
import org.apache.paimon.flink.action.cdc.format.json.JsonRecordParser;
import org.apache.paimon.flink.action.cdc.format.maxwell.MaxwellRecordParserAbstract;
import org.apache.paimon.flink.action.cdc.format.ogg.OggRecordParserAbstract;
import org.apache.paimon.flink.action.cdc.kafka.KafkaDebeziumAvroDeserializationSchema;
import org.apache.paimon.flink.action.cdc.kafka.KafkaDebeziumJsonDeserializationSchema;
import org.apache.paimon.flink.action.cdc.pulsar.PulsarDebeziumAvroDeserializationSchema;
import org.apache.paimon.flink.action.cdc.serialization.CdcJsonDeserializationSchema;

import org.apache.flink.api.common.serialization.DeserializationSchema;
import org.apache.flink.configuration.Configuration;
import org.apache.flink.streaming.connectors.kafka.KafkaDeserializationSchema;

import java.util.List;
import java.util.function.Function;

/**
 * Enumerates the supported data formats for message queue and provides a mechanism to create their
 * associated {@link AbstractRecordParser}.
 *
 * <p>Each data format is associated with a specific implementation of {@link RecordParserFactory},
 * which can be used to create instances of {@link AbstractRecordParser} for that format.
 */
public enum DataFormat {
    CANAL_JSON(
            CanalRecordParserAbstract::new,
            KafkaDebeziumJsonDeserializationSchema::new,
            CdcJsonDeserializationSchema::new),
    OGG_JSON(
            OggRecordParserAbstract::new,
            KafkaDebeziumJsonDeserializationSchema::new,
            CdcJsonDeserializationSchema::new),
    MAXWELL_JSON(
            MaxwellRecordParserAbstract::new,
            KafkaDebeziumJsonDeserializationSchema::new,
            CdcJsonDeserializationSchema::new),
    DEBEZIUM_JSON(
            DebeziumJsonRecordParser::new,
            KafkaDebeziumJsonDeserializationSchema::new,
            CdcJsonDeserializationSchema::new),
    DEBEZIUM_AVRO(
            DebeziumAvroRecordParser::new,
            KafkaDebeziumAvroDeserializationSchema::new,
            PulsarDebeziumAvroDeserializationSchema::new),
    JSON(
            JsonRecordParser::new,
            KafkaDebeziumJsonDeserializationSchema::new,
            CdcJsonDeserializationSchema::new);

    // Add more data formats here if needed

    private final RecordParserFactory parser;
    // Deserializer for Kafka
    private final Function<Configuration, KafkaDeserializationSchema<CdcSourceRecord>>
            kafkaDeserializer;
    // Deserializer for Pulsar
    private final Function<Configuration, DeserializationSchema<CdcSourceRecord>>
            pulsarDeserializer;

    DataFormat(
            RecordParserFactory parser,
            Function<Configuration, KafkaDeserializationSchema<CdcSourceRecord>> kafkaDeserializer,
            Function<Configuration, DeserializationSchema<CdcSourceRecord>> pulsarDeserializer) {
        this.parser = parser;
        this.kafkaDeserializer = kafkaDeserializer;
        this.pulsarDeserializer = pulsarDeserializer;
    }

    /**
     * Creates a new instance of {@link AbstractRecordParser} for this data format with the
     * specified configurations.
     *
     * @param computedColumns List of computed columns to be considered by the parser.
     * @return A new instance of {@link AbstractRecordParser}.
     */
<<<<<<< HEAD
    public AbstractRecordParser createParser(
            boolean caseSensitive, TypeMapping typeMapping, List<ComputedColumn> computedColumns) {
        return parser.createParser(caseSensitive, typeMapping, computedColumns);
=======
    public RecordParser createParser(
            TypeMapping typeMapping, List<ComputedColumn> computedColumns) {
        return parser.createParser(typeMapping, computedColumns);
>>>>>>> 6e2deb51
    }

    public KafkaDeserializationSchema<CdcSourceRecord> createKafkaDeserializer(
            Configuration cdcSourceConfig) {
        return kafkaDeserializer.apply(cdcSourceConfig);
    }

    public DeserializationSchema<CdcSourceRecord> createPulsarDeserializer(
            Configuration cdcSourceConfig) {
        return pulsarDeserializer.apply(cdcSourceConfig);
    }

    /** Returns the configuration string representation of this data format. */
    public String asConfigString() {
        return this.name().toLowerCase().replace("_", "-");
    }

    public static DataFormat fromConfigString(String format) {
        try {
            return DataFormat.valueOf(format.replace("-", "_").toUpperCase());
        } catch (Exception e) {
            throw new UnsupportedOperationException(
                    String.format("This format: %s is not supported.", format));
        }
    }
}<|MERGE_RESOLUTION|>--- conflicted
+++ resolved
@@ -21,12 +21,12 @@
 import org.apache.paimon.flink.action.cdc.CdcSourceRecord;
 import org.apache.paimon.flink.action.cdc.ComputedColumn;
 import org.apache.paimon.flink.action.cdc.TypeMapping;
-import org.apache.paimon.flink.action.cdc.format.canal.CanalRecordParserAbstract;
+import org.apache.paimon.flink.action.cdc.format.canal.CanalRecordParser;
 import org.apache.paimon.flink.action.cdc.format.debezium.DebeziumAvroRecordParser;
 import org.apache.paimon.flink.action.cdc.format.debezium.DebeziumJsonRecordParser;
 import org.apache.paimon.flink.action.cdc.format.json.JsonRecordParser;
-import org.apache.paimon.flink.action.cdc.format.maxwell.MaxwellRecordParserAbstract;
-import org.apache.paimon.flink.action.cdc.format.ogg.OggRecordParserAbstract;
+import org.apache.paimon.flink.action.cdc.format.maxwell.MaxwellRecordParser;
+import org.apache.paimon.flink.action.cdc.format.ogg.OggRecordParser;
 import org.apache.paimon.flink.action.cdc.kafka.KafkaDebeziumAvroDeserializationSchema;
 import org.apache.paimon.flink.action.cdc.kafka.KafkaDebeziumJsonDeserializationSchema;
 import org.apache.paimon.flink.action.cdc.pulsar.PulsarDebeziumAvroDeserializationSchema;
@@ -48,15 +48,15 @@
  */
 public enum DataFormat {
     CANAL_JSON(
-            CanalRecordParserAbstract::new,
+            CanalRecordParser::new,
             KafkaDebeziumJsonDeserializationSchema::new,
             CdcJsonDeserializationSchema::new),
     OGG_JSON(
-            OggRecordParserAbstract::new,
+            OggRecordParser::new,
             KafkaDebeziumJsonDeserializationSchema::new,
             CdcJsonDeserializationSchema::new),
     MAXWELL_JSON(
-            MaxwellRecordParserAbstract::new,
+            MaxwellRecordParser::new,
             KafkaDebeziumJsonDeserializationSchema::new,
             CdcJsonDeserializationSchema::new),
     DEBEZIUM_JSON(
@@ -98,15 +98,9 @@
      * @param computedColumns List of computed columns to be considered by the parser.
      * @return A new instance of {@link AbstractRecordParser}.
      */
-<<<<<<< HEAD
     public AbstractRecordParser createParser(
-            boolean caseSensitive, TypeMapping typeMapping, List<ComputedColumn> computedColumns) {
-        return parser.createParser(caseSensitive, typeMapping, computedColumns);
-=======
-    public RecordParser createParser(
             TypeMapping typeMapping, List<ComputedColumn> computedColumns) {
         return parser.createParser(typeMapping, computedColumns);
->>>>>>> 6e2deb51
     }
 
     public KafkaDeserializationSchema<CdcSourceRecord> createKafkaDeserializer(
