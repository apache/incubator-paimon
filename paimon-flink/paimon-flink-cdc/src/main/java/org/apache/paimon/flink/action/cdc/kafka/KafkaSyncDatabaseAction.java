/*
 * Licensed to the Apache Software Foundation (ASF) under one
 * or more contributor license agreements.  See the NOTICE file
 * distributed with this work for additional information
 * regarding copyright ownership.  The ASF licenses this file
 * to you under the Apache License, Version 2.0 (the
 * "License"); you may not use this file except in compliance
 * with the License.  You may obtain a copy of the License at
 *
 *     http://www.apache.org/licenses/LICENSE-2.0
 *
 * Unless required by applicable law or agreed to in writing, software
 * distributed under the License is distributed on an "AS IS" BASIS,
 * WITHOUT WARRANTIES OR CONDITIONS OF ANY KIND, either express or implied.
 * See the License for the specific language governing permissions and
 * limitations under the License.
 */

package org.apache.paimon.flink.action.cdc.kafka;

import org.apache.paimon.annotation.VisibleForTesting;
import org.apache.paimon.flink.action.Action;
import org.apache.paimon.flink.action.ActionBase;
import org.apache.paimon.flink.action.MultiTablesSinkMode;
import org.apache.paimon.flink.action.cdc.TableNameConverter;
import org.apache.paimon.flink.action.cdc.TypeMapping;
import org.apache.paimon.flink.action.cdc.kafka.formats.DataFormat;
import org.apache.paimon.flink.action.cdc.kafka.formats.RecordParser;
import org.apache.paimon.flink.sink.cdc.EventParser;
import org.apache.paimon.flink.sink.cdc.FlinkCdcSyncDatabaseSinkBuilder;
import org.apache.paimon.flink.sink.cdc.RichCdcMultiplexRecord;
import org.apache.paimon.flink.sink.cdc.RichCdcMultiplexRecordEventParser;
import org.apache.paimon.flink.sink.cdc.RichCdcMultiplexRecordSchemaBuilder;

import org.apache.flink.api.common.eventtime.WatermarkStrategy;
import org.apache.flink.configuration.Configuration;
import org.apache.flink.connector.kafka.source.KafkaSource;
import org.apache.flink.streaming.api.environment.StreamExecutionEnvironment;

import javax.annotation.Nullable;

import java.util.Collections;
import java.util.HashMap;
import java.util.Map;
import java.util.regex.Pattern;

import static org.apache.paimon.utils.Preconditions.checkArgument;

/**
 * An {@link Action} which synchronize the Multiple topics into one Paimon database.
 *
 * <p>You should specify Kafka source topic in {@code kafkaConfig}. See <a
 * href="https://nightlies.apache.org/flink/flink-docs-stable/docs/connectors/table/kafka/">document
 * of flink-connectors</a> for detailed keys and values.
 *
 * <p>For each Kafka topic's table to be synchronized, if the corresponding Paimon table does not
 * exist, this action will automatically create the table, and its schema will be derived from all
 * specified Kafka topic's tables. If the Paimon table already exists and its schema is different
 * from that parsed from Kafka record, this action will try to preform schema evolution.
 *
 * <p>This action supports a limited number of schema changes. Currently, the framework can not drop
 * columns, so the behaviors of `DROP` will be ignored, `RENAME` will add a new column. Currently
 * supported schema changes includes:
 *
 * <ul>
 *   <li>Adding columns.
 *   <li>Altering column types. More specifically,
 *       <ul>
 *         <li>altering from a string type (char, varchar, text) to another string type with longer
 *             length,
 *         <li>altering from a binary type (binary, varbinary, blob) to another binary type with
 *             longer length,
 *         <li>altering from an integer type (tinyint, smallint, int, bigint) to another integer
 *             type with wider range,
 *         <li>altering from a floating-point type (float, double) to another floating-point type
 *             with wider range,
 *       </ul>
 *       are supported.
 * </ul>
 *
 * <p>To automatically synchronize new table, This action creates a single sink for all Paimon
 * tables to be written. See {@link MultiTablesSinkMode#COMBINED}.
 */
public class KafkaSyncDatabaseAction extends ActionBase {

    private final String database;
    private final Configuration kafkaConfig;

    private Map<String, String> tableConfig = new HashMap<>();
    private String tablePrefix = "";
    private String tableSuffix = "";
    private String includingTables = ".*";
    @Nullable String excludingTables;
    private TypeMapping typeMapping = TypeMapping.defaultMapping();
    private Map<String, String> tableProperties;

    public KafkaSyncDatabaseAction(
            String warehouse,
            String database,
            Map<String, String> catalogConfig,
            Map<String, String> kafkaConfig) {
        super(warehouse, catalogConfig);
        this.database = database;
        this.kafkaConfig = Configuration.fromMap(kafkaConfig);
    }

    public KafkaSyncDatabaseAction withTableConfig(Map<String, String> tableConfig) {
        this.tableConfig = tableConfig;
        return this;
    }

    public KafkaSyncDatabaseAction withTablePrefix(@Nullable String tablePrefix) {
        if (tablePrefix != null) {
            this.tablePrefix = tablePrefix;
        }
        return this;
    }

    public KafkaSyncDatabaseAction withTableSuffix(@Nullable String tableSuffix) {
        if (tableSuffix != null) {
            this.tableSuffix = tableSuffix;
        }
        return this;
    }

    public KafkaSyncDatabaseAction includingTables(@Nullable String includingTables) {
        if (includingTables != null) {
            this.includingTables = includingTables;
        }
        return this;
    }

    public KafkaSyncDatabaseAction excludingTables(@Nullable String excludingTables) {
        this.excludingTables = excludingTables;
        return this;
    }

    public KafkaSyncDatabaseAction withTypeMapping(TypeMapping typeMapping) {
        this.typeMapping = typeMapping;
        return this;
    }

    public KafkaSyncDatabaseAction withHiveProperties(Map<String, String> tableProperties) {
        this.tableProperties = tableProperties;
        return this;
    }

    @Override
    public void build(StreamExecutionEnvironment env) throws Exception {
        boolean caseSensitive = catalog.caseSensitive();

        if (!caseSensitive) {
            validateCaseInsensitive();
        }

        catalog.createDatabase(database, true);
        TableNameConverter tableNameConverter =
                new TableNameConverter(caseSensitive, true, tablePrefix, tableSuffix);

        KafkaSource<String> source = KafkaActionUtils.buildKafkaSource(kafkaConfig);

        DataFormat format = DataFormat.getDataFormat(kafkaConfig);
        RecordParser recordParser =
                format.createParser(
                        caseSensitive, tableNameConverter, typeMapping, Collections.emptyList());
        RichCdcMultiplexRecordSchemaBuilder schemaBuilder =
                new RichCdcMultiplexRecordSchemaBuilder(tableConfig, caseSensitive);
        Pattern includingPattern = Pattern.compile(includingTables);
        Pattern excludingPattern =
                excludingTables == null ? null : Pattern.compile(excludingTables);
        EventParser.Factory<RichCdcMultiplexRecord> parserFactory =
                () ->
                        new RichCdcMultiplexRecordEventParser(
                                schemaBuilder, includingPattern, excludingPattern);

<<<<<<< HEAD
        FlinkCdcSyncDatabaseSinkBuilder<RichCdcMultiplexRecord> sinkBuilder =
                new FlinkCdcSyncDatabaseSinkBuilder<RichCdcMultiplexRecord>()
                        .withInput(
                                env.fromSource(
                                                source,
                                                WatermarkStrategy.noWatermarks(),
                                                "Kafka Source")
                                        .flatMap(recordParser))
                        .withParserFactory(parserFactory)
                        .withCatalogLoader(catalogLoader())
                        .withDatabase(database)
                        .withMode(MultiTablesSinkMode.COMBINED)
                        .withHiveProperties(tableProperties);
        String sinkParallelism = tableConfig.get(FlinkConnectorOptions.SINK_PARALLELISM.key());
        if (sinkParallelism != null) {
            sinkBuilder.withParallelism(Integer.parseInt(sinkParallelism));
        }
        sinkBuilder.build();
=======
        new FlinkCdcSyncDatabaseSinkBuilder<RichCdcMultiplexRecord>()
                .withInput(
                        env.fromSource(source, WatermarkStrategy.noWatermarks(), "Kafka Source")
                                .flatMap(recordParser))
                .withParserFactory(parserFactory)
                .withCatalogLoader(catalogLoader())
                .withDatabase(database)
                .withMode(MultiTablesSinkMode.COMBINED)
                .withTableOptions(tableConfig)
                .build();
>>>>>>> 2431f1ca
    }

    private void validateCaseInsensitive() {
        checkArgument(
                database.equals(database.toLowerCase()),
                String.format(
                        "Database name [%s] cannot contain upper case in case-insensitive catalog.",
                        database));
        checkArgument(
                tablePrefix.equals(tablePrefix.toLowerCase()),
                String.format(
                        "Table prefix [%s] cannot contain upper case in case-insensitive catalog.",
                        tablePrefix));
        checkArgument(
                tableSuffix.equals(tableSuffix.toLowerCase()),
                String.format(
                        "Table suffix [%s] cannot contain upper case in case-insensitive catalog.",
                        tableSuffix));
    }

    @VisibleForTesting
    public Map<String, String> tableConfig() {
        return tableConfig;
    }

    @VisibleForTesting
    public Map<String, String> catalogConfig() {
        return catalogConfig;
    }

    // ------------------------------------------------------------------------
    //  Flink run methods
    // ------------------------------------------------------------------------

    @Override
    public void run() throws Exception {
        StreamExecutionEnvironment env = StreamExecutionEnvironment.getExecutionEnvironment();
        build(env);
        env.execute(String.format("KAFKA-Paimon Database Sync: %s", database));
    }
}<|MERGE_RESOLUTION|>--- conflicted
+++ resolved
@@ -173,26 +173,6 @@
                         new RichCdcMultiplexRecordEventParser(
                                 schemaBuilder, includingPattern, excludingPattern);
 
-<<<<<<< HEAD
-        FlinkCdcSyncDatabaseSinkBuilder<RichCdcMultiplexRecord> sinkBuilder =
-                new FlinkCdcSyncDatabaseSinkBuilder<RichCdcMultiplexRecord>()
-                        .withInput(
-                                env.fromSource(
-                                                source,
-                                                WatermarkStrategy.noWatermarks(),
-                                                "Kafka Source")
-                                        .flatMap(recordParser))
-                        .withParserFactory(parserFactory)
-                        .withCatalogLoader(catalogLoader())
-                        .withDatabase(database)
-                        .withMode(MultiTablesSinkMode.COMBINED)
-                        .withHiveProperties(tableProperties);
-        String sinkParallelism = tableConfig.get(FlinkConnectorOptions.SINK_PARALLELISM.key());
-        if (sinkParallelism != null) {
-            sinkBuilder.withParallelism(Integer.parseInt(sinkParallelism));
-        }
-        sinkBuilder.build();
-=======
         new FlinkCdcSyncDatabaseSinkBuilder<RichCdcMultiplexRecord>()
                 .withInput(
                         env.fromSource(source, WatermarkStrategy.noWatermarks(), "Kafka Source")
@@ -203,7 +183,6 @@
                 .withMode(MultiTablesSinkMode.COMBINED)
                 .withTableOptions(tableConfig)
                 .build();
->>>>>>> 2431f1ca
     }
 
     private void validateCaseInsensitive() {
