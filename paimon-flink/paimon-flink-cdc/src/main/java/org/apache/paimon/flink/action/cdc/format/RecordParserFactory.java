/*
 * Licensed to the Apache Software Foundation (ASF) under one
 * or more contributor license agreements.  See the NOTICE file
 * distributed with this work for additional information
 * regarding copyright ownership.  The ASF licenses this file
 * to you under the Apache License, Version 2.0 (the
 * "License"); you may not use this file except in compliance
 * with the License.  You may obtain a copy of the License at
 *
 *     http://www.apache.org/licenses/LICENSE-2.0
 *
 * Unless required by applicable law or agreed to in writing, software
 * distributed under the License is distributed on an "AS IS" BASIS,
 * WITHOUT WARRANTIES OR CONDITIONS OF ANY KIND, either express or implied.
 * See the License for the specific language governing permissions and
 * limitations under the License.
 */

package org.apache.paimon.flink.action.cdc.format;

import org.apache.paimon.flink.action.cdc.ComputedColumn;
import org.apache.paimon.flink.action.cdc.TypeMapping;

import java.util.List;

/**
 * Represents a factory for creating instances of {@link AbstractRecordParser}.
 *
 * <p>This interface provides a method to create a new RecordParser with specific configurations
 * such as case sensitivity, table name conversion, and computed columns.
 *
 * @see AbstractRecordParser
 */
@FunctionalInterface
public interface RecordParserFactory {

    /**
     * Creates a new instance of {@link AbstractRecordParser} with the specified configurations.
     *
     * @param typeMapping Data type mapping options.
     * @param computedColumns List of computed columns to be considered by the parser.
     * @return A new instance of {@link AbstractRecordParser}.
     */
<<<<<<< HEAD
    AbstractRecordParser createParser(
            boolean caseSensitive, TypeMapping typeMapping, List<ComputedColumn> computedColumns);
=======
    RecordParser createParser(TypeMapping typeMapping, List<ComputedColumn> computedColumns);
>>>>>>> 6e2deb51
}<|MERGE_RESOLUTION|>--- conflicted
+++ resolved
@@ -41,10 +41,6 @@
      * @param computedColumns List of computed columns to be considered by the parser.
      * @return A new instance of {@link AbstractRecordParser}.
      */
-<<<<<<< HEAD
     AbstractRecordParser createParser(
-            boolean caseSensitive, TypeMapping typeMapping, List<ComputedColumn> computedColumns);
-=======
-    RecordParser createParser(TypeMapping typeMapping, List<ComputedColumn> computedColumns);
->>>>>>> 6e2deb51
+            TypeMapping typeMapping, List<ComputedColumn> computedColumns);
 }