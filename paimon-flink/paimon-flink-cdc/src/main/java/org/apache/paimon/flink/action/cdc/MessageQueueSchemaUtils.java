/*
 * Licensed to the Apache Software Foundation (ASF) under one
 * or more contributor license agreements.  See the NOTICE file
 * distributed with this work for additional information
 * regarding copyright ownership.  The ASF licenses this file
 * to you under the Apache License, Version 2.0 (the
 * "License"); you may not use this file except in compliance
 * with the License.  You may obtain a copy of the License at
 *
 *     http://www.apache.org/licenses/LICENSE-2.0
 *
 * Unless required by applicable law or agreed to in writing, software
 * distributed under the License is distributed on an "AS IS" BASIS,
 * WITHOUT WARRANTIES OR CONDITIONS OF ANY KIND, either express or implied.
 * See the License for the specific language governing permissions and
 * limitations under the License.
 */

package org.apache.paimon.flink.action.cdc;

import org.apache.paimon.flink.action.cdc.SyncTableActionBase.SchemaRetrievalException;
import org.apache.paimon.flink.action.cdc.format.AbstractRecordParser;
import org.apache.paimon.flink.action.cdc.format.DataFormat;
import org.apache.paimon.schema.Schema;

import org.apache.flink.configuration.ConfigOption;
import org.apache.flink.configuration.ConfigOptions;

import java.util.Collections;
import java.util.List;
import java.util.Objects;
import java.util.Optional;

/** Utility class to build schema by trying to read and parse records from message queue. */
public class MessageQueueSchemaUtils {

    public static final ConfigOption<String> SCHEMA_REGISTRY_URL =
            ConfigOptions.key("schema.registry.url")
                    .stringType()
                    .noDefaultValue()
                    .withDescription(
                            "To use the Confluence schema registry model for Apache Avro serialization, you need to provide the schema registry URL.");

    private static final int MAX_RETRY = 5;
    private static final int POLL_TIMEOUT_MILLIS = 1000;

    /**
     * Retrieves the Kafka schema for a given topic.
     *
     * @param consumer The wrapper of message queue consumer to fetch messages.
     * @param dataFormat The data format for the messages in the message queue.
     * @param typeMapping Data type mapping options.
     * @return The schema for the topic.
     * @throws SchemaRetrievalException If unable to retrieve the schema after max retries.
     */
    public static Schema getSchema(
            ConsumerWrapper consumer, DataFormat dataFormat, TypeMapping typeMapping)
            throws SchemaRetrievalException {
        int retry = 0;
        int retryInterval = 1000;

<<<<<<< HEAD
        AbstractRecordParser recordParser =
                dataFormat.createParser(true, typeMapping, Collections.emptyList());
=======
        RecordParser recordParser = dataFormat.createParser(typeMapping, Collections.emptyList());
>>>>>>> 6e2deb51

        while (true) {
            Optional<Schema> schema =
                    consumer.getRecords(POLL_TIMEOUT_MILLIS).stream()
                            .map(recordParser::buildSchema)
                            .filter(Objects::nonNull)
                            .findFirst();

            if (schema.isPresent()) {
                return schema.get();
            }

            if (retry >= MAX_RETRY) {
                throw new SchemaRetrievalException(
                        String.format(
                                "Could not get metadata from server, topic: %s. If this topic is not empty, "
                                        + "please check the configuration of synchronization job. "
                                        + "Otherwise, you should create the Paimon table first.",
                                consumer.topic()));
            }

            sleepSafely(retryInterval);
            retryInterval *= 2;
            retry++;
        }
    }

    private static void sleepSafely(int duration) {
        try {
            Thread.sleep(duration);
        } catch (InterruptedException e) {
            Thread.currentThread().interrupt();
        }
    }

    /** Wrap the consumer for different message queues. */
    public interface ConsumerWrapper extends AutoCloseable {

        List<CdcSourceRecord> getRecords(int pollTimeOutMills);

        String topic();
    }
}<|MERGE_RESOLUTION|>--- conflicted
+++ resolved
@@ -59,12 +59,8 @@
         int retry = 0;
         int retryInterval = 1000;
 
-<<<<<<< HEAD
         AbstractRecordParser recordParser =
-                dataFormat.createParser(true, typeMapping, Collections.emptyList());
-=======
-        RecordParser recordParser = dataFormat.createParser(typeMapping, Collections.emptyList());
->>>>>>> 6e2deb51
+                dataFormat.createParser(typeMapping, Collections.emptyList());
 
         while (true) {
             Optional<Schema> schema =
