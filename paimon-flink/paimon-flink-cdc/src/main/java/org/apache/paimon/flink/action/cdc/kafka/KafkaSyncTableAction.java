--- conflicted
+++ resolved
@@ -160,21 +160,13 @@
                         partitionKeys, primaryKeys, computedColumns, tableConfig, kafkaSchema);
 
         try {
-<<<<<<< HEAD
+
             fileStoreTable = (FileStoreTable) catalog.getTable(identifier);
             fileStoreTable = fileStoreTable.copy(tableConfig);
-            CdcActionCommonUtils.assertSchemaCompatible(
-                    fileStoreTable.schema(), fromCanal.fields());
-        } catch (Catalog.TableNotExistException e) {
-            catalog.createTable(identifier, fromCanal, false);
-            fileStoreTable = (FileStoreTable) catalog.getTable(identifier);
-=======
-            table = (FileStoreTable) catalog.getTable(identifier);
-            assertSchemaCompatible(table.schema(), fromKafka.fields());
+            assertSchemaCompatible(fileStoreTable.schema(), fromKafka.fields());
         } catch (Catalog.TableNotExistException e) {
             catalog.createTable(identifier, fromKafka, false);
-            table = (FileStoreTable) catalog.getTable(identifier);
->>>>>>> a0f26972
+            fileStoreTable = (FileStoreTable) catalog.getTable(identifier);
         }
         DataFormat format = DataFormat.getDataFormat(kafkaConfig);
         RecordParser recordParser =
