/*
 * Licensed to the Apache Software Foundation (ASF) under one
 * or more contributor license agreements.  See the NOTICE file
 * distributed with this work for additional information
 * regarding copyright ownership.  The ASF licenses this file
 * to you under the Apache License, Version 2.0 (the
 * "License"); you may not use this file except in compliance
 * with the License.  You may obtain a copy of the License at
 *
 *     http://www.apache.org/licenses/LICENSE-2.0
 *
 * Unless required by applicable law or agreed to in writing, software
 * distributed under the License is distributed on an "AS IS" BASIS,
 * WITHOUT WARRANTIES OR CONDITIONS OF ANY KIND, either express or implied.
 * See the License for the specific language governing permissions and
 * limitations under the License.
 */

package org.apache.paimon.flink.action.cdc.format;

import org.apache.paimon.flink.action.cdc.CdcSourceRecord;
import org.apache.paimon.flink.action.cdc.ComputedColumn;
import org.apache.paimon.flink.action.cdc.TypeMapping;
import org.apache.paimon.flink.sink.cdc.CdcRecord;
import org.apache.paimon.flink.sink.cdc.RichCdcMultiplexRecord;
import org.apache.paimon.schema.Schema;
<<<<<<< HEAD
import org.apache.paimon.types.DataType;
import org.apache.paimon.types.RowKind;
=======
import org.apache.paimon.types.DataField;
import org.apache.paimon.types.DataTypes;
import org.apache.paimon.types.RowKind;
import org.apache.paimon.types.RowType;
import org.apache.paimon.utils.TypeUtils;

import org.apache.paimon.shade.jackson2.com.fasterxml.jackson.core.JsonProcessingException;
import org.apache.paimon.shade.jackson2.com.fasterxml.jackson.core.type.TypeReference;
import org.apache.paimon.shade.jackson2.com.fasterxml.jackson.databind.JsonNode;
import org.apache.paimon.shade.jackson2.com.fasterxml.jackson.databind.node.ArrayNode;
import org.apache.paimon.shade.jackson2.com.fasterxml.jackson.databind.node.ObjectNode;
>>>>>>> 2af82a4d

import org.apache.flink.api.common.functions.FlatMapFunction;
import org.apache.flink.util.Collector;
import org.slf4j.Logger;
import org.slf4j.LoggerFactory;

import javax.annotation.Nullable;

<<<<<<< HEAD
import java.util.LinkedHashMap;
=======
import java.util.Collections;
>>>>>>> 2af82a4d
import java.util.List;
import java.util.Map;
import java.util.Optional;

import static org.apache.paimon.flink.action.cdc.CdcActionCommonUtils.fieldNameCaseConvert;
import static org.apache.paimon.flink.action.cdc.CdcActionCommonUtils.listCaseConvert;
import static org.apache.paimon.flink.action.cdc.CdcActionCommonUtils.mapKeyCaseConvert;
import static org.apache.paimon.flink.action.cdc.CdcActionCommonUtils.recordKeyDuplicateErrMsg;

/**
 * Provides a base implementation for parsing messages of various formats into {@link
 * RichCdcMultiplexRecord} objects.
 *
 * <p>This abstract class defines common functionalities and fields required for parsing messages.
 * Subclasses are expected to provide specific implementations for extracting records, validating
 * message formats, and other format-specific operations.
 */
public abstract class RecordParser
        implements FlatMapFunction<CdcSourceRecord, RichCdcMultiplexRecord> {

    private static final Logger LOG = LoggerFactory.getLogger(RecordParser.class);

    protected static final String FIELD_TABLE = "table";
    protected static final String FIELD_DATABASE = "database";
    protected final boolean caseSensitive;
    protected final TypeMapping typeMapping;
    protected final List<ComputedColumn> computedColumns;

    public RecordParser(
            boolean caseSensitive, TypeMapping typeMapping, List<ComputedColumn> computedColumns) {
        this.caseSensitive = caseSensitive;
        this.typeMapping = typeMapping;
        this.computedColumns = computedColumns;
    }

    @Nullable
    public Schema buildSchema(CdcSourceRecord record) {
        try {
            setRoot(record);
            if (isDDL()) {
                return null;
            }

            Optional<RichCdcMultiplexRecord> recordOpt = extractRecords().stream().findFirst();
            if (!recordOpt.isPresent()) {
                return null;
            }

            Schema.Builder builder = Schema.newBuilder();
            recordOpt
                    .get()
                    .fields()
                    .forEach(
                            field ->
                                    builder.column(
                                            field.name(), field.type(), field.description()));
            builder.primaryKey(extractPrimaryKeys());
            return builder.build();
        } catch (Exception e) {
            logInvalidSourceRecord(record);
            throw e;
        }
    }

<<<<<<< HEAD
=======
    protected abstract List<RichCdcMultiplexRecord> extractRecords();

    protected abstract String primaryField();

    protected abstract String dataField();

    protected boolean isDDL() {
        return false;
    }

    // use STRING type in default when we cannot get origin data types (most cases)
    protected void fillDefaultTypes(JsonNode record, RowType.Builder rowTypeBuilder) {
        record.fieldNames()
                .forEachRemaining(name -> rowTypeBuilder.field(name, DataTypes.STRING()));
    }

>>>>>>> 2af82a4d
    @Override
    public void flatMap(CdcSourceRecord value, Collector<RichCdcMultiplexRecord> out) {
        try {
            setRoot(value);
            extractRecords().forEach(out::collect);
        } catch (Exception e) {
            logInvalidSourceRecord(value);
            throw e;
        }
    }

<<<<<<< HEAD
    protected abstract void setRoot(CdcSourceRecord record);

    protected abstract List<RichCdcMultiplexRecord> extractRecords();

    protected boolean isDDL() {
        return false;
=======
    protected Map<String, String> extractRowData(JsonNode record, RowType.Builder rowTypeBuilder) {
        fillDefaultTypes(record, rowTypeBuilder);
        Map<String, Object> recordMap =
                convertValue(record, new TypeReference<Map<String, Object>>() {});
        Map<String, String> rowData =
                recordMap.entrySet().stream()
                        .filter(entry -> Objects.nonNull(entry.getKey()))
                        .collect(
                                Collectors.toMap(
                                        Map.Entry::getKey,
                                        entry -> {
                                            if (Objects.nonNull(entry.getValue())
                                                    && !TypeUtils.isBasicType(entry.getValue())) {
                                                try {
                                                    return writeValueAsString(entry.getValue());
                                                } catch (JsonProcessingException e) {
                                                    LOG.error("Failed to deserialize record.", e);
                                                    return Objects.toString(entry.getValue());
                                                }
                                            }
                                            return Objects.toString(entry.getValue());
                                        }));
        evalComputedColumns(rowData, rowTypeBuilder);
        return rowData;
>>>>>>> 2af82a4d
    }

    protected abstract List<String> extractPrimaryKeys();

    /** generate values for computed columns. */
    protected void evalComputedColumns(
            Map<String, String> rowData, RowType.Builder rowTypeBuilder) {
        computedColumns.forEach(
                computedColumn -> {
                    rowData.put(
                            computedColumn.columnName(),
                            computedColumn.eval(rowData.get(computedColumn.fieldReference())));
                    rowTypeBuilder.field(computedColumn.columnName(), computedColumn.columnType());
                });
    }

<<<<<<< HEAD
    /** Handle case sensitivity here. */
    protected RichCdcMultiplexRecord createRecord(
            RowKind rowKind,
            Map<String, String> data,
            LinkedHashMap<String, DataType> paimonFieldTypes) {
=======
    private List<String> extractPrimaryKeys() {
        ArrayNode pkNames = getNodeAs(root, primaryField(), ArrayNode.class);
        if (pkNames == null) {
            return Collections.emptyList();
        }

        return StreamSupport.stream(pkNames.spliterator(), false)
                .map(JsonNode::asText)
                .collect(Collectors.toList());
    }

    protected void processRecord(
            JsonNode jsonNode, RowKind rowKind, List<RichCdcMultiplexRecord> records) {
        RowType.Builder rowTypeBuilder = RowType.builder();
        Map<String, String> rowData = this.extractRowData(jsonNode, rowTypeBuilder);
        records.add(createRecord(rowKind, rowData, rowTypeBuilder.build().getFields()));
    }

    /** Handle case sensitivity here. */
    private RichCdcMultiplexRecord createRecord(
            RowKind rowKind, Map<String, String> data, List<DataField> paimonFields) {
>>>>>>> 2af82a4d
        String databaseName = getDatabaseName();
        String tableName = getTableName();
        paimonFields = fieldNameCaseConvert(paimonFields, caseSensitive, tableName);

        data = mapKeyCaseConvert(data, caseSensitive, recordKeyDuplicateErrMsg(data));
        List<String> primaryKeys = listCaseConvert(extractPrimaryKeys(), caseSensitive);

        return new RichCdcMultiplexRecord(
                databaseName, tableName, paimonFields, primaryKeys, new CdcRecord(rowKind, data));
    }

    @Nullable
    protected abstract String getTableName();

    @Nullable
    protected abstract String getDatabaseName();

    private void logInvalidSourceRecord(CdcSourceRecord record) {
        LOG.error("Invalid source record:\n{}", record.toString());
    }

    protected abstract String format();
}<|MERGE_RESOLUTION|>--- conflicted
+++ resolved
@@ -24,22 +24,9 @@
 import org.apache.paimon.flink.sink.cdc.CdcRecord;
 import org.apache.paimon.flink.sink.cdc.RichCdcMultiplexRecord;
 import org.apache.paimon.schema.Schema;
-<<<<<<< HEAD
-import org.apache.paimon.types.DataType;
-import org.apache.paimon.types.RowKind;
-=======
 import org.apache.paimon.types.DataField;
-import org.apache.paimon.types.DataTypes;
 import org.apache.paimon.types.RowKind;
 import org.apache.paimon.types.RowType;
-import org.apache.paimon.utils.TypeUtils;
-
-import org.apache.paimon.shade.jackson2.com.fasterxml.jackson.core.JsonProcessingException;
-import org.apache.paimon.shade.jackson2.com.fasterxml.jackson.core.type.TypeReference;
-import org.apache.paimon.shade.jackson2.com.fasterxml.jackson.databind.JsonNode;
-import org.apache.paimon.shade.jackson2.com.fasterxml.jackson.databind.node.ArrayNode;
-import org.apache.paimon.shade.jackson2.com.fasterxml.jackson.databind.node.ObjectNode;
->>>>>>> 2af82a4d
 
 import org.apache.flink.api.common.functions.FlatMapFunction;
 import org.apache.flink.util.Collector;
@@ -48,11 +35,6 @@
 
 import javax.annotation.Nullable;
 
-<<<<<<< HEAD
-import java.util.LinkedHashMap;
-=======
-import java.util.Collections;
->>>>>>> 2af82a4d
 import java.util.List;
 import java.util.Map;
 import java.util.Optional;
@@ -117,25 +99,6 @@
         }
     }
 
-<<<<<<< HEAD
-=======
-    protected abstract List<RichCdcMultiplexRecord> extractRecords();
-
-    protected abstract String primaryField();
-
-    protected abstract String dataField();
-
-    protected boolean isDDL() {
-        return false;
-    }
-
-    // use STRING type in default when we cannot get origin data types (most cases)
-    protected void fillDefaultTypes(JsonNode record, RowType.Builder rowTypeBuilder) {
-        record.fieldNames()
-                .forEachRemaining(name -> rowTypeBuilder.field(name, DataTypes.STRING()));
-    }
-
->>>>>>> 2af82a4d
     @Override
     public void flatMap(CdcSourceRecord value, Collector<RichCdcMultiplexRecord> out) {
         try {
@@ -147,39 +110,12 @@
         }
     }
 
-<<<<<<< HEAD
     protected abstract void setRoot(CdcSourceRecord record);
 
     protected abstract List<RichCdcMultiplexRecord> extractRecords();
 
     protected boolean isDDL() {
         return false;
-=======
-    protected Map<String, String> extractRowData(JsonNode record, RowType.Builder rowTypeBuilder) {
-        fillDefaultTypes(record, rowTypeBuilder);
-        Map<String, Object> recordMap =
-                convertValue(record, new TypeReference<Map<String, Object>>() {});
-        Map<String, String> rowData =
-                recordMap.entrySet().stream()
-                        .filter(entry -> Objects.nonNull(entry.getKey()))
-                        .collect(
-                                Collectors.toMap(
-                                        Map.Entry::getKey,
-                                        entry -> {
-                                            if (Objects.nonNull(entry.getValue())
-                                                    && !TypeUtils.isBasicType(entry.getValue())) {
-                                                try {
-                                                    return writeValueAsString(entry.getValue());
-                                                } catch (JsonProcessingException e) {
-                                                    LOG.error("Failed to deserialize record.", e);
-                                                    return Objects.toString(entry.getValue());
-                                                }
-                                            }
-                                            return Objects.toString(entry.getValue());
-                                        }));
-        evalComputedColumns(rowData, rowTypeBuilder);
-        return rowData;
->>>>>>> 2af82a4d
     }
 
     protected abstract List<String> extractPrimaryKeys();
@@ -196,35 +132,9 @@
                 });
     }
 
-<<<<<<< HEAD
     /** Handle case sensitivity here. */
     protected RichCdcMultiplexRecord createRecord(
-            RowKind rowKind,
-            Map<String, String> data,
-            LinkedHashMap<String, DataType> paimonFieldTypes) {
-=======
-    private List<String> extractPrimaryKeys() {
-        ArrayNode pkNames = getNodeAs(root, primaryField(), ArrayNode.class);
-        if (pkNames == null) {
-            return Collections.emptyList();
-        }
-
-        return StreamSupport.stream(pkNames.spliterator(), false)
-                .map(JsonNode::asText)
-                .collect(Collectors.toList());
-    }
-
-    protected void processRecord(
-            JsonNode jsonNode, RowKind rowKind, List<RichCdcMultiplexRecord> records) {
-        RowType.Builder rowTypeBuilder = RowType.builder();
-        Map<String, String> rowData = this.extractRowData(jsonNode, rowTypeBuilder);
-        records.add(createRecord(rowKind, rowData, rowTypeBuilder.build().getFields()));
-    }
-
-    /** Handle case sensitivity here. */
-    private RichCdcMultiplexRecord createRecord(
             RowKind rowKind, Map<String, String> data, List<DataField> paimonFields) {
->>>>>>> 2af82a4d
         String databaseName = getDatabaseName();
         String tableName = getTableName();
         paimonFields = fieldNameCaseConvert(paimonFields, caseSensitive, tableName);
