/*
 * Licensed to the Apache Software Foundation (ASF) under one
 * or more contributor license agreements.  See the NOTICE file
 * distributed with this work for additional information
 * regarding copyright ownership.  The ASF licenses this file
 * to you under the Apache License, Version 2.0 (the
 * "License"); you may not use this file except in compliance
 * with the License.  You may obtain a copy of the License at
 *
 *     http://www.apache.org/licenses/LICENSE-2.0
 *
 * Unless required by applicable law or agreed to in writing, software
 * distributed under the License is distributed on an "AS IS" BASIS,
 * WITHOUT WARRANTIES OR CONDITIONS OF ANY KIND, either express or implied.
 * See the License for the specific language governing permissions and
 * limitations under the License.
 */

package org.apache.paimon.flink;

import com.sun.deploy.config.ClientConfig;
import java.util.Collections;
import java.util.Optional;
import java.util.Properties;
import org.apache.flink.table.api.TableException;
import org.apache.kafka.clients.admin.AdminClient;
import org.apache.kafka.clients.admin.CreateAclsResult;
import org.apache.kafka.clients.admin.NewTopic;
import org.apache.kafka.common.acl.AccessControlEntry;
import org.apache.kafka.common.acl.AclBinding;
import org.apache.kafka.common.acl.AclOperation;
import org.apache.kafka.common.acl.AclPermissionType;
import org.apache.kafka.common.errors.TopicExistsException;
import org.apache.kafka.common.resource.PatternType;
import org.apache.kafka.common.resource.ResourcePattern;
import org.apache.kafka.common.resource.ResourceType;
import org.apache.paimon.catalog.AbstractCatalog;
import org.apache.paimon.catalog.Catalog;
import org.apache.paimon.catalog.Identifier;
import org.apache.paimon.flink.kafka.KafkaTableTestBase;
import org.apache.paimon.fs.Path;
import org.apache.paimon.utils.BlockingIterator;

import org.apache.flink.types.Row;
import org.apache.flink.util.CloseableIterator;
import org.junit.jupiter.api.BeforeEach;
import org.junit.jupiter.api.Test;

import java.io.File;
import java.io.IOException;
import java.util.ArrayList;
import java.util.Arrays;
import java.util.List;
import java.util.Map;
import java.util.UUID;

import static org.assertj.core.api.Assertions.assertThat;
import static org.assertj.core.api.AssertionsForClassTypes.assertThatThrownBy;
import static org.junit.jupiter.api.Assertions.assertEquals;

/** ITCase for {@link FlinkCatalog}. */
public class FileSystemCatalogITCase extends KafkaTableTestBase {

    private String path;
    private static final String DB_NAME = "default";

    @BeforeEach
    public void before() throws IOException {
        path = getTempDirPath();
        tEnv.executeSql(
                String.format("CREATE CATALOG fs WITH ('type'='paimon', 'warehouse'='%s')", path));
        env.setParallelism(1);
    }

    @Test
    public void testWriteRead() throws Exception {
        tEnv.useCatalog("fs");
        tEnv.executeSql("CREATE TABLE T (a STRING, b STRING, c STRING)");
        innerTestWriteRead();
    }

    @Test
    public void testRenameTable() throws Exception {
        tEnv.useCatalog("fs");
        tEnv.executeSql("CREATE TABLE t1 (a INT)").await();
        tEnv.executeSql("CREATE TABLE t2 (a INT)").await();
        tEnv.executeSql("INSERT INTO t1 VALUES(1),(2)").await();
        // the source table do not exist.
        assertThatThrownBy(() -> tEnv.executeSql("ALTER TABLE t3 RENAME TO t4"))
                .hasMessage("Table `fs`.`default`.`t3` doesn't exist or is a temporary table.");

        // the target table has existed.
        assertThatThrownBy(() -> tEnv.executeSql("ALTER TABLE t1 RENAME TO t2"))
                .hasMessage("Could not execute ALTER TABLE fs.default.t1 RENAME TO fs.default.t2");

        tEnv.executeSql("ALTER TABLE t1 RENAME TO t3").await();
        assertEquals(Arrays.asList(Row.of("t2"), Row.of("t3")), collect("SHOW TABLES"));

        Identifier identifier = new Identifier(DB_NAME, "t3");
        Catalog catalog =
                ((FlinkCatalog) tEnv.getCatalog(tEnv.getCurrentCatalog()).get()).catalog();
        Path tablePath = ((AbstractCatalog) catalog).getDataTableLocation(identifier);
        assertEquals(
                tablePath.toString(),
                new File(path, DB_NAME + ".db" + File.separator + "t3").toString());

        BlockingIterator<Row, Row> iterator =
                BlockingIterator.of(tEnv.from("t3").execute().collect());
        List<Row> result = iterator.collectAndClose(2);
        assertThat(result).containsExactlyInAnyOrder(Row.of(1), Row.of(2));
    }

    @Test
    public void testLogWriteRead() throws Exception {
        String topic = UUID.randomUUID().toString();

<<<<<<< HEAD
        tEnv.executeSql(
                String.format(
                        "CREATE TABLE T (a STRING, b STRING, c STRING) WITH ("
                                + "'log.system'='kafka', "
                                + "'kafka.bootstrap.servers'='%s',"
                                + "'kafka.topic'='%s'"
                                + ")",
                        getBootstrapServers(), topic));

        innerTestWriteRead();
=======
        try {
            tEnv.useCatalog("fs");
            tEnv.executeSql(
                    String.format(
                            "CREATE TABLE T (a STRING, b STRING, c STRING) WITH ("
                                    + "'log.system'='kafka', "
                                    + "'kafka.bootstrap.servers'='%s',"
                                    + "'kafka.topic'='%s'"
                                    + ")",
                            getBootstrapServers(), topic));
            innerTestWriteRead();
        } finally {
            deleteTopicIfExists(topic);
        }
>>>>>>> 72a66905
    }

    @Test
    public void testLogWriteReadWithVirtual() throws Exception {
        String topic = UUID.randomUUID().toString();
        createTopicIfNotExists(topic, 1);

        try {
            tEnv.useCatalog("fs");
            tEnv.executeSql(
                    String.format(
                            "CREATE TABLE T ("
                                    + "a STRING, "
                                    + "b STRING, "
                                    + "c STRING, "
                                    + "d AS CAST(c as INT) + 1"
                                    + ") WITH ("
                                    + "'log.system'='kafka', "
                                    + "'kafka.bootstrap.servers'='%s',"
                                    + "'kafka.topic'='%s'"
                                    + ")",
                            getBootstrapServers(), topic));

            tEnv.executeSql("INSERT INTO T VALUES ('1', '2', '3'), ('4', '5', '6')").await();
            BlockingIterator<Row, Row> iterator =
                    BlockingIterator.of(tEnv.from("T").execute().collect());
            List<Row> result = iterator.collectAndClose(2);
            assertThat(result)
                    .containsExactlyInAnyOrder(Row.of("1", "2", "3", 4), Row.of("4", "5", "6", 7));
        } finally {
            deleteTopicIfExists(topic);
        }
    }

    @Test
    public void testCatalogOptionsInheritAndOverride() throws Exception {
        tEnv.executeSql(
                String.format(
                        "CREATE CATALOG fs_with_options WITH ("
                                + "'type'='paimon', "
                                + "'warehouse'='%s', "
                                + "'table-default.opt1'='value1', "
                                + "'table-default.opt2'='value2', "
                                + "'table-default.opt3'='value3', "
                                + "'fs.allow-hadoop-fallback'='false',"
                                + "'lock.enabled'='true'"
                                + ")",
                        path));
        tEnv.useCatalog("fs_with_options");

        // check table inherit catalog options
        tEnv.executeSql("CREATE TABLE t1_options (a STRING, b STRING, c STRING)");

        Identifier identifier = new Identifier(DB_NAME, "t1_options");
        Catalog catalog =
                ((FlinkCatalog) tEnv.getCatalog(tEnv.getCurrentCatalog()).get()).catalog();
        Map<String, String> tableOptions = catalog.getTable(identifier).options();

        assertThat(tableOptions).containsEntry("opt1", "value1");
        assertThat(tableOptions).containsEntry("opt2", "value2");
        assertThat(tableOptions).containsEntry("opt3", "value3");
        assertThat(tableOptions).doesNotContainKey("fs.allow-hadoop-fallback");
        assertThat(tableOptions).doesNotContainKey("lock.enabled");

        // check table options override catalog's
        tEnv.executeSql(
                "CREATE TABLE t2_options (a STRING, b STRING, c STRING) WITH ('opt3'='value4')");

        identifier = new Identifier(DB_NAME, "t2_options");
        tableOptions = catalog.getTable(identifier).options();

        assertThat(tableOptions).containsEntry("opt1", "value1");
        assertThat(tableOptions).containsEntry("opt2", "value2");
        assertThat(tableOptions).containsEntry("opt3", "value4");
        assertThat(tableOptions).doesNotContainKey("fs.allow-hadoop-fallback");
        assertThat(tableOptions).doesNotContainKey("lock.enabled");
    }

    private void innerTestWriteRead() throws Exception {
        tEnv.executeSql("INSERT INTO T VALUES ('1', '2', '3'), ('4', '5', '6')").await();
        BlockingIterator<Row, Row> iterator =
                BlockingIterator.of(tEnv.from("T").execute().collect());
        List<Row> result = iterator.collectAndClose(2);
        assertThat(result).containsExactlyInAnyOrder(Row.of("1", "2", "3"), Row.of("4", "5", "6"));
    }

    private List<Row> collect(String sql) throws Exception {
        List<Row> result = new ArrayList<>();
        try (CloseableIterator<Row> it = tEnv.executeSql(sql).collect()) {
            while (it.hasNext()) {
                result.add(it.next());
            }
        }
        return result;
    }
}<|MERGE_RESOLUTION|>--- conflicted
+++ resolved
@@ -18,22 +18,6 @@
 
 package org.apache.paimon.flink;
 
-import com.sun.deploy.config.ClientConfig;
-import java.util.Collections;
-import java.util.Optional;
-import java.util.Properties;
-import org.apache.flink.table.api.TableException;
-import org.apache.kafka.clients.admin.AdminClient;
-import org.apache.kafka.clients.admin.CreateAclsResult;
-import org.apache.kafka.clients.admin.NewTopic;
-import org.apache.kafka.common.acl.AccessControlEntry;
-import org.apache.kafka.common.acl.AclBinding;
-import org.apache.kafka.common.acl.AclOperation;
-import org.apache.kafka.common.acl.AclPermissionType;
-import org.apache.kafka.common.errors.TopicExistsException;
-import org.apache.kafka.common.resource.PatternType;
-import org.apache.kafka.common.resource.ResourcePattern;
-import org.apache.kafka.common.resource.ResourceType;
 import org.apache.paimon.catalog.AbstractCatalog;
 import org.apache.paimon.catalog.Catalog;
 import org.apache.paimon.catalog.Identifier;
@@ -114,18 +98,6 @@
     public void testLogWriteRead() throws Exception {
         String topic = UUID.randomUUID().toString();
 
-<<<<<<< HEAD
-        tEnv.executeSql(
-                String.format(
-                        "CREATE TABLE T (a STRING, b STRING, c STRING) WITH ("
-                                + "'log.system'='kafka', "
-                                + "'kafka.bootstrap.servers'='%s',"
-                                + "'kafka.topic'='%s'"
-                                + ")",
-                        getBootstrapServers(), topic));
-
-        innerTestWriteRead();
-=======
         try {
             tEnv.useCatalog("fs");
             tEnv.executeSql(
@@ -140,7 +112,6 @@
         } finally {
             deleteTopicIfExists(topic);
         }
->>>>>>> 72a66905
     }
 
     @Test
@@ -166,7 +137,7 @@
 
             tEnv.executeSql("INSERT INTO T VALUES ('1', '2', '3'), ('4', '5', '6')").await();
             BlockingIterator<Row, Row> iterator =
-                    BlockingIterator.of(tEnv.from("T").execute().collect());
+                BlockingIterator.of(tEnv.from("T").execute().collect());
             List<Row> result = iterator.collectAndClose(2);
             assertThat(result)
                     .containsExactlyInAnyOrder(Row.of("1", "2", "3", 4), Row.of("4", "5", "6", 7));
@@ -222,7 +193,7 @@
     private void innerTestWriteRead() throws Exception {
         tEnv.executeSql("INSERT INTO T VALUES ('1', '2', '3'), ('4', '5', '6')").await();
         BlockingIterator<Row, Row> iterator =
-                BlockingIterator.of(tEnv.from("T").execute().collect());
+            BlockingIterator.of(tEnv.from("T").execute().collect());
         List<Row> result = iterator.collectAndClose(2);
         assertThat(result).containsExactlyInAnyOrder(Row.of("1", "2", "3"), Row.of("4", "5", "6"));
     }
