/*
 * Licensed to the Apache Software Foundation (ASF) under one
 * or more contributor license agreements.  See the NOTICE file
 * distributed with this work for additional information
 * regarding copyright ownership.  The ASF licenses this file
 * to you under the Apache License, Version 2.0 (the
 * "License"); you may not use this file except in compliance
 * with the License.  You may obtain a copy of the License at
 *
 *     http://www.apache.org/licenses/LICENSE-2.0
 *
 * Unless required by applicable law or agreed to in writing, software
 * distributed under the License is distributed on an "AS IS" BASIS,
 * WITHOUT WARRANTIES OR CONDITIONS OF ANY KIND, either express or implied.
 * See the License for the specific language governing permissions and
 * limitations under the License.
 */

package org.apache.paimon.flink.action.cdc.mongodb;

import org.apache.paimon.table.FileStoreTable;
import org.apache.paimon.types.DataType;
import org.apache.paimon.types.DataTypes;
import org.apache.paimon.types.RowType;

import org.apache.flink.core.execution.JobClient;
import org.junit.jupiter.api.Test;
import org.junit.jupiter.api.Timeout;

import java.util.Arrays;
import java.util.Collections;
import java.util.HashMap;
import java.util.List;
import java.util.Map;

import static org.assertj.core.api.Assertions.assertThat;

/** IT cases for {@link MongoDBSyncTableActionITCase}. */
public class MongoDBSyncTableActionITCase extends MongoDBActionITCaseBase {

    @Test
    @Timeout(60)
    public void testSchemaEvolution() throws Exception {
        runSingleTableSchemaEvolution("inventory-1");
    }

    private void runSingleTableSchemaEvolution(String sourceDir) throws Exception {
        // ---------- Write the Document into MongoDB -------------------
        String inventory = createRecordsToMongoDB(sourceDir, "table");
        Map<String, String> mongodbConfig = getBasicMongoDBConfig();
        mongodbConfig.put("database", inventory);
        mongodbConfig.put("collection", "products");
        MongoDBSyncTableAction action =
                syncTableActionBuilder(mongodbConfig)
                        .withTableConfig(getBasicTableConfig())
                        .build();
        runActionWithDefaultEnv(action);

        testSchemaEvolutionImpl(inventory);
    }

    private void testSchemaEvolutionImpl(String dbName) throws Exception {
        FileStoreTable table = getFileStoreTable(tableName);
        List<String> primaryKeys = Collections.singletonList("_id");

        RowType rowType =
                RowType.of(
                        new DataType[] {
                            DataTypes.STRING().notNull(),
                            DataTypes.STRING(),
                            DataTypes.STRING(),
                            DataTypes.STRING()
                        },
                        new String[] {"_id", "name", "description", "weight"});
        List<String> expected =
                Arrays.asList(
                        "+I[100000000000000000000101, scooter, Small 2-wheel scooter, 3.14]",
                        "+I[100000000000000000000102, car battery, 12V car battery, 8.1]",
                        "+I[100000000000000000000103, 12-pack drill bits, 12-pack of drill bits with sizes ranging from #40 to #3, 0.8]");
        waitForResult(expected, table, rowType, primaryKeys);

        writeRecordsToMongoDB("inventory-2", dbName, "table");
        rowType =
                RowType.of(
                        new DataType[] {
                            DataTypes.STRING().notNull(),
                            DataTypes.STRING(),
                            DataTypes.STRING(),
                            DataTypes.STRING()
                        },
                        new String[] {"_id", "name", "description", "weight"});
        expected =
                Arrays.asList(
                        "+U[100000000000000000000101, scooter, Small 2-wheel scooter, 350]",
                        "+U[100000000000000000000102, car battery, High-performance car battery, 8.1]",
                        "+U[100000000000000000000103, 12-pack drill bits, Set of 12 professional-grade drill bits, 0.8]");
        waitForResult(expected, table, rowType, primaryKeys);

        writeRecordsToMongoDB("inventory-3", dbName, "table");
        rowType =
                RowType.of(
                        new DataType[] {
                            DataTypes.STRING().notNull(),
                            DataTypes.STRING(),
                            DataTypes.STRING(),
                            DataTypes.STRING(),
                            DataTypes.STRING(),
                            DataTypes.STRING(),
                            DataTypes.STRING()
                        },
                        new String[] {
                            "_id", "name", "description", "weight", "hobby", "age", "address"
                        });
        expected =
                Arrays.asList(
                        "+U[100000000000000000000102, car battery, High-performance car battery, 8.1, NULL, 18, NULL]",
                        "+U[100000000000000000000103, 12-pack drill bits, Set of 12 professional-grade drill bits, 0.8, NULL, NULL, I live in Sanlitun]",
                        "+U[100000000000000000000101, scooter, Small 2-wheel scooter, 350, playing computer games, NULL, NULL]");
        waitForResult(expected, table, rowType, primaryKeys);
    }

    @Test
    @Timeout(60)
    public void testSpecifiedMode() throws Exception {
        String inventory = createRecordsToMongoDB("inventory-1", "table");
        Map<String, String> mongodbConfig = getBasicMongoDBConfig();
        mongodbConfig.put("database", inventory);
        mongodbConfig.put("collection", "products");
        mongodbConfig.put("field.name", "_id,name,description");
        mongodbConfig.put("parser.path", "$._id,$.name,$.description");
        mongodbConfig.put("schema.start.mode", "specified");

        MongoDBSyncTableAction action =
                syncTableActionBuilder(mongodbConfig)
                        .withTableConfig(getBasicTableConfig())
                        .build();
        runActionWithDefaultEnv(action);
        FileStoreTable table = getFileStoreTable(tableName);

        RowType rowType =
                RowType.of(
                        new DataType[] {
                            DataTypes.STRING().notNull(), DataTypes.STRING(), DataTypes.STRING()
                        },
                        new String[] {"_id", "name", "description"});
        List<String> primaryKeys = Collections.singletonList("_id");
        List<String> expected =
                Arrays.asList(
                        "+I[100000000000000000000101, scooter, Small 2-wheel scooter]",
                        "+I[100000000000000000000102, car battery, 12V car battery]",
                        "+I[100000000000000000000103, 12-pack drill bits, 12-pack of drill bits with sizes ranging from #40 to #3]");
        waitForResult(expected, table, rowType, primaryKeys);
    }

    @Test
    public void testCatalogAndTableConfig() {
        MongoDBSyncTableAction action =
                syncTableActionBuilder(getBasicMongoDBConfig())
                        .withCatalogConfig(Collections.singletonMap("catalog-key", "catalog-value"))
                        .withTableConfig(Collections.singletonMap("table-key", "table-value"))
                        .build();

        assertThat(action.catalogConfig())
                .containsExactlyEntriesOf(Collections.singletonMap("catalog-key", "catalog-value"));
        assertThat(action.tableConfig())
                .containsExactlyEntriesOf(Collections.singletonMap("table-key", "table-value"));
    }

    @Test
    @Timeout(60)
<<<<<<< HEAD
    public void testOptionsChange() throws Exception {
        Map<String, String> tableConfig = new HashMap<>();
        tableConfig.put("bucket", "1");
        tableConfig.put("sink.parallelism", "1");
        String inventory = createRecordsToMongoDB("inventory-1", "table");
        Map<String, String> mongodbConfig = getBasicMongoDBConfig();
        mongodbConfig.put("database", inventory);
        mongodbConfig.put("collection", "products");
        mongodbConfig.put("field.name", "_id,name,description");
        mongodbConfig.put("parser.path", "$._id,$.name,$.description");
        mongodbConfig.put("schema.start.mode", "specified");

        MongoDBSyncTableAction action1 =
                syncTableActionBuilder(mongodbConfig).withTableConfig(tableConfig).build();
        JobClient jobClient = runActionWithDefaultEnv(action1);
        waitingTables(tableName);
        jobClient.cancel();

        tableConfig.put("sink.savepoint.auto-tag", "true");
        tableConfig.put("tag.num-retained-max", "5");
        tableConfig.put("tag.automatic-creation", "process-time");
        tableConfig.put("tag.creation-period", "hourly");
        tableConfig.put("tag.creation-delay", "600000");
        tableConfig.put("snapshot.time-retained", "1h");
        tableConfig.put("snapshot.num-retained.min", "5");
        tableConfig.put("snapshot.num-retained.max", "10");
        tableConfig.put("changelog-producer", "input");

        MongoDBSyncTableAction action12 =
                syncTableActionBuilder(mongodbConfig).withTableConfig(tableConfig).build();
        runActionWithDefaultEnv(action12);

        FileStoreTable table = getFileStoreTable(tableName);
        Map<String, String> options = table.options();
        assertThat(options).containsAllEntriesOf(tableConfig).containsKey("path");
=======
    public void testComputedColumn() throws Exception {
        writeRecordsToMongoDB("test-table-1", database, "table/computedcolumn");
        Map<String, String> mongodbConfig = getBasicMongoDBConfig();
        mongodbConfig.put("database", database);
        mongodbConfig.put("collection", "test_computed_column");

        MongoDBSyncTableAction action =
                syncTableActionBuilder(mongodbConfig)
                        .withTableConfig(getBasicTableConfig())
                        .withComputedColumnArgs("_year=year(_date)")
                        .build();
        runActionWithDefaultEnv(action);
        RowType rowType =
                RowType.of(
                        new DataType[] {
                            DataTypes.STRING().notNull(), DataTypes.STRING(), DataTypes.INT()
                        },
                        new String[] {"_id", "_date", "_year"});
        waitForResult(
                Collections.singletonList("+I[100000000000000000000101, 2023-03-23, 2023]"),
                getFileStoreTable(tableName),
                rowType,
                Collections.singletonList("_id"));
>>>>>>> 3883dc3e
    }
}<|MERGE_RESOLUTION|>--- conflicted
+++ resolved
@@ -168,7 +168,6 @@
 
     @Test
     @Timeout(60)
-<<<<<<< HEAD
     public void testOptionsChange() throws Exception {
         Map<String, String> tableConfig = new HashMap<>();
         tableConfig.put("bucket", "1");
@@ -204,7 +203,10 @@
         FileStoreTable table = getFileStoreTable(tableName);
         Map<String, String> options = table.options();
         assertThat(options).containsAllEntriesOf(tableConfig).containsKey("path");
-=======
+    }
+
+    @Test
+    @Timeout(60)
     public void testComputedColumn() throws Exception {
         writeRecordsToMongoDB("test-table-1", database, "table/computedcolumn");
         Map<String, String> mongodbConfig = getBasicMongoDBConfig();
@@ -228,6 +230,5 @@
                 getFileStoreTable(tableName),
                 rowType,
                 Collections.singletonList("_id"));
->>>>>>> 3883dc3e
     }
 }