/*
 * Licensed to the Apache Software Foundation (ASF) under one
 * or more contributor license agreements.  See the NOTICE file
 * distributed with this work for additional information
 * regarding copyright ownership.  The ASF licenses this file
 * to you under the Apache License, Version 2.0 (the
 * "License"); you may not use this file except in compliance
 * with the License.  You may obtain a copy of the License at
 *
 *     http://www.apache.org/licenses/LICENSE-2.0
 *
 * Unless required by applicable law or agreed to in writing, software
 * distributed under the License is distributed on an "AS IS" BASIS,
 * WITHOUT WARRANTIES OR CONDITIONS OF ANY KIND, either express or implied.
 * See the License for the specific language governing permissions and
 * limitations under the License.
 */

package org.apache.paimon.flink.action.cdc.kafka;

import org.apache.paimon.flink.action.cdc.kafka.canal.CanalRecordParser;
import org.apache.paimon.types.DataType;

import org.apache.flink.configuration.Configuration;
import org.apache.flink.streaming.connectors.kafka.table.KafkaConnectorOptions;
import org.apache.kafka.clients.consumer.ConsumerConfig;
import org.apache.kafka.clients.consumer.ConsumerRecord;
import org.apache.kafka.clients.consumer.ConsumerRecords;
import org.apache.kafka.clients.consumer.KafkaConsumer;
import org.apache.kafka.common.PartitionInfo;
import org.apache.kafka.common.TopicPartition;
import org.apache.kafka.common.serialization.StringDeserializer;

import java.time.Duration;
import java.util.Collection;
import java.util.Collections;
import java.util.List;
import java.util.Map;
import java.util.Objects;
import java.util.Properties;

import static org.apache.paimon.flink.action.cdc.kafka.KafkaActionUtils.kafkaPropertiesGroupId;

/** Utility class to load canal kafka schema. */
public class KafkaSchema {

    private static final int MAX_RETRY = 5;
    private static final int POLL_TIMEOUT_MILLIS = 100;
    private final String databaseName;
    private final String tableName;
    private final Map<String, DataType> fields;
    private final List<String> primaryKeys;

    public KafkaSchema(
            String databaseName,
            String tableName,
            Map<String, DataType> fields,
            List<String> primaryKeys) {
        this.databaseName = databaseName;
        this.tableName = tableName;
        this.fields = fields;
        this.primaryKeys = primaryKeys;
    }

    public String tableName() {
        return tableName;
    }

    public String databaseName() {
        return databaseName;
    }

    public Map<String, DataType> fields() {
        return fields;
    }

    public List<String> primaryKeys() {
        return primaryKeys;
    }

    private static KafkaConsumer<String, String> getKafkaEarliestConsumer(
            Configuration kafkaConfig, String topic) {
        Properties props = new Properties();
        props.put(
                ConsumerConfig.BOOTSTRAP_SERVERS_CONFIG,
                kafkaConfig.get(KafkaConnectorOptions.PROPS_BOOTSTRAP_SERVERS));
        props.put(ConsumerConfig.GROUP_ID_CONFIG, kafkaPropertiesGroupId(kafkaConfig));
        props.put(ConsumerConfig.KEY_DESERIALIZER_CLASS_CONFIG, StringDeserializer.class.getName());
        props.put(
                ConsumerConfig.VALUE_DESERIALIZER_CLASS_CONFIG, StringDeserializer.class.getName());
        props.put(ConsumerConfig.AUTO_OFFSET_RESET_CONFIG, "earliest");
        props.put(ConsumerConfig.ENABLE_AUTO_COMMIT_CONFIG, "false");

        KafkaConsumer<String, String> consumer = new KafkaConsumer<>(props);

        List<PartitionInfo> partitionInfos = consumer.partitionsFor(topic);
        if (partitionInfos.isEmpty()) {
            throw new IllegalArgumentException(
                    "Failed to find partition information for topic " + topic);
        }
        int firstPartition =
                partitionInfos.stream().map(PartitionInfo::partition).sorted().findFirst().get();
        Collection<TopicPartition> topicPartitions =
                Collections.singletonList(new TopicPartition(topic, firstPartition));
        consumer.assign(topicPartitions);

        Map<TopicPartition, Long> beginningOffsets = consumer.beginningOffsets(topicPartitions);
        for (TopicPartition tp : topicPartitions) {
            Long offset = beginningOffsets.get(tp);
            consumer.seek(tp, offset);
        }

        return consumer;
    }

    public static KafkaSchema getKafkaSchema(Configuration kafkaConfig, String topic)
            throws Exception {
        KafkaConsumer<String, String> consumer = getKafkaEarliestConsumer(kafkaConfig, topic);
        int retry = 0;
        int retryInterval = 1000;
        while (true) {
<<<<<<< HEAD
            ConsumerRecords<String, String> records = consumer.poll(Duration.ofMillis(1000));
=======
            ConsumerRecords<String, String> records =
                    consumer.poll(Duration.ofMillis(POLL_TIMEOUT_MILLIS));
>>>>>>> bd03c5b7
            for (ConsumerRecord<String, String> record : records) {
                String format = kafkaConfig.get(KafkaConnectorOptions.VALUE_FORMAT);
                if ("canal-json".equals(format)) {
                    CanalRecordParser parser = new CanalRecordParser(true, Collections.emptyList());
                    KafkaSchema kafkaSchema = parser.getKafkaSchema(record.value());
                    if (kafkaSchema != null) {
                        return kafkaSchema;
                    }
                } else {
                    throw new UnsupportedOperationException(
                            "This format: " + format + " is not support.");
                }
            }
            if (retry == MAX_RETRY) {
                throw new Exception(
                        String.format("Could not get metadata from server,topic:%s", topic));
            }
            Thread.sleep(retryInterval);
            retryInterval *= 2;
            retry++;
        }
    }

    @Override
    public boolean equals(Object o) {
        if (this == o) {
            return true;
        }
        if (!(o instanceof KafkaSchema)) {
            return false;
        }
        KafkaSchema that = (KafkaSchema) o;
        return databaseName.equals(that.databaseName)
                && tableName.equals(that.tableName)
                && fields.equals(that.fields)
                && primaryKeys.equals(that.primaryKeys);
    }

    @Override
    public int hashCode() {
        return Objects.hash(databaseName, tableName, fields, primaryKeys);
    }
}<|MERGE_RESOLUTION|>--- conflicted
+++ resolved
@@ -45,7 +45,7 @@
 public class KafkaSchema {
 
     private static final int MAX_RETRY = 5;
-    private static final int POLL_TIMEOUT_MILLIS = 100;
+    private static final int POLL_TIMEOUT_MILLIS = 1000;
     private final String databaseName;
     private final String tableName;
     private final Map<String, DataType> fields;
@@ -119,12 +119,8 @@
         int retry = 0;
         int retryInterval = 1000;
         while (true) {
-<<<<<<< HEAD
-            ConsumerRecords<String, String> records = consumer.poll(Duration.ofMillis(1000));
-=======
             ConsumerRecords<String, String> records =
                     consumer.poll(Duration.ofMillis(POLL_TIMEOUT_MILLIS));
->>>>>>> bd03c5b7
             for (ConsumerRecord<String, String> record : records) {
                 String format = kafkaConfig.get(KafkaConnectorOptions.VALUE_FORMAT);
                 if ("canal-json".equals(format)) {
